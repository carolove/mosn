--- conflicted
+++ resolved
@@ -731,8 +731,6 @@
 	return Lessf(a.t, e1, e2, msg, args...)
 }
 
-<<<<<<< HEAD
-=======
 // Never asserts that the given condition doesn't satisfy in waitFor time,
 // periodically checking the target function each tick.
 //
@@ -755,7 +753,6 @@
 	return Neverf(a.t, condition, waitFor, tick, msg, args...)
 }
 
->>>>>>> 075713cd
 // Nil asserts that the specified object is nil.
 //
 //    a.Nil(err)
