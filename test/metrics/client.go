package main

import (
	"context"
	"crypto/tls"
	"errors"
	"fmt"
	"io/ioutil"
	"net"
	"net/http"
	"sync/atomic"

	"golang.org/x/net/http2"
	"sofastack.io/sofa-mosn/pkg/network"
	"sofastack.io/sofa-mosn/pkg/protocol"
	"sofastack.io/sofa-mosn/pkg/protocol/rpc"
	"sofastack.io/sofa-mosn/pkg/protocol/rpc/sofarpc"
	"sofastack.io/sofa-mosn/pkg/stream"
	"sofastack.io/sofa-mosn/pkg/types"
	"sofastack.io/sofa-mosn/test/util"
)

type Client interface {
	Send() <-chan error
	DestroyConn()
}

// HTTP Client, used in http and http2
type HTTPClient struct {
	Addr   string
	client http.Client
}

func NewHTTP1Client(addr string) Client {
	return &HTTPClient{
		Addr:   addr,
		client: http.Client{},
	}
}
func NewHTTP2Client(addr string) Client {
	tr := &http2.Transport{
		AllowHTTP: true,
		DialTLS: func(netw, addr string, cfg *tls.Config) (net.Conn, error) {
			return net.Dial(netw, addr)
		},
	}
	return &HTTPClient{
		Addr:   addr,
		client: http.Client{Transport: tr},
	}
}

func (c *HTTPClient) Send() <-chan error {
	ch := make(chan error)
	go func(ch chan<- error) {
		resp, err := c.client.Get("http://" + c.Addr)
		if err != nil {
			ch <- err
			return
		}
		defer resp.Body.Close()
		if resp.StatusCode != http.StatusOK {
			ch <- errors.New(resp.Status)
			return
		}
		ioutil.ReadAll(resp.Body)
		ch <- nil
	}(ch)
	return ch
}
func (c *HTTPClient) DestroyConn() {}

// RPC Client
type streamReceiver struct {
	ch chan<- error
}

func (s *streamReceiver) OnReceive(ctx context.Context, headers types.HeaderMap, data types.IoBuffer, trailers types.HeaderMap) {
	if resp, ok := headers.(rpc.RespStatus); ok {
		status := resp.RespStatus()
		if int16(status) != sofarpc.RESPONSE_STATUS_SUCCESS {
			s.ch <- errors.New(fmt.Sprintf("%d", status))
			return
		}
		s.ch <- nil
		return
	}

	s.ch <- errors.New("no response status")
}

func (s *streamReceiver) OnDecodeError(context context.Context, err error, headers types.HeaderMap) {
}

type RPCClient struct {
	Addr     string
	conn     types.ClientConnection
	client   stream.Client
	streamID uint64
}

func NewRPCClient(addr string) Client {
	return &RPCClient{
		Addr: addr,
	}
}

func (c *RPCClient) connect() error {
	stopChan := make(chan struct{})
	remoteAddr, _ := net.ResolveTCPAddr("tcp", c.Addr)
<<<<<<< HEAD
	cc := network.NewClientConnection(nil, nil, remoteAddr, stopChan)
	if err := cc.Connect(); err != nil {
=======
	cc := network.NewClientConnection(nil, 0, nil, remoteAddr, stopChan)
	if err := cc.Connect(true); err != nil {
>>>>>>> bba4c3a6
		return err
	}
	c.conn = cc
	return nil
}

func (c *RPCClient) Send() <-chan error {
	ch := make(chan error)
	go func(ch chan<- error) {
		if c.conn == nil {
			if err := c.connect(); err != nil {
				ch <- err
				return
			}
			c.client = stream.NewStreamClient(context.Background(), protocol.SofaRPC, c.conn, nil)
		}
		id := atomic.AddUint64(&c.streamID, 1)
		encoder := c.client.NewStream(context.Background(), &streamReceiver{ch})
		headers := util.BuildBoltV1Request(id)
		encoder.AppendHeaders(context.Background(), headers, true)
	}(ch)
	return ch
}
func (c *RPCClient) DestroyConn() {
	if c.conn != nil {
		c.conn.Close(types.NoFlush, types.LocalClose)
		c.conn = nil
	}
}<|MERGE_RESOLUTION|>--- conflicted
+++ resolved
@@ -108,13 +108,8 @@
 func (c *RPCClient) connect() error {
 	stopChan := make(chan struct{})
 	remoteAddr, _ := net.ResolveTCPAddr("tcp", c.Addr)
-<<<<<<< HEAD
-	cc := network.NewClientConnection(nil, nil, remoteAddr, stopChan)
+	cc := network.NewClientConnection(nil, 0, nil, remoteAddr, stopChan)
 	if err := cc.Connect(); err != nil {
-=======
-	cc := network.NewClientConnection(nil, 0, nil, remoteAddr, stopChan)
-	if err := cc.Connect(true); err != nil {
->>>>>>> bba4c3a6
 		return err
 	}
 	c.conn = cc
