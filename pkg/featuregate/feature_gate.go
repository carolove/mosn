/*
 * Licensed to the Apache Software Foundation (ASF) under one or more
 * contributor license agreements.  See the NOTICE file distributed with
 * this work for additional information regarding copyright ownership.
 * The ASF licenses this file to You under the Apache License, Version 2.0
 * (the "License"); you may not use this file except in compliance with
 * the License.  You may obtain a copy of the License at
 *
 *     http://www.apache.org/licenses/LICENSE-2.0
 *
 * Unless required by applicable law or agreed to in writing, software
 * distributed under the License is distributed on an "AS IS" BASIS,
 * WITHOUT WARRANTIES OR CONDITIONS OF ANY KIND, either express or implied.
 * See the License for the specific language governing permissions and
 * limitations under the License.
 */

package featuregate

import (
	"fmt"
	"sort"
	"strconv"
	"strings"
	"sync"
	"sync/atomic"

	"github.com/spf13/pflag"
<<<<<<< HEAD
=======
	"mosn.io/mosn/pkg/log"
>>>>>>> f2a3e04f
	"reflect"
	"sofastack.io/sofa-mosn/pkg/log"
)

type Feature string

const (
	flagName = "feature-gates"

	// allAlphaGate is a global toggle for alpha features. Per-feature key
	// values override the default set by allAlphaGate. Examples:
	//   AllAlpha=false,NewFeature=true  will result in newFeature=true
	//   AllAlpha=true,NewFeature=false  will result in newFeature=false
	allAlphaGate Feature = "AllAlpha"

	mapStringBool = "mapStringBool"
)

var (
	// The generic features.
	defaultFeatures = map[Feature]FeatureSpec{
		allAlphaGate: {Default: false, PreRelease: Alpha},
	}

	// Special handling for a few gates.
	specialFeatures = map[Feature]func(known map[Feature]FeatureSpec, enabled map[Feature]bool, val bool){
		allAlphaGate: setUnsetAlphaGates,
	}
)

type FeatureSpec struct {
	// Default is the default enablement state for the feature
	Default bool
	// LockToDefault indicates that the feature is locked to its default and cannot be changed
	LockToDefault bool
	// PreRelease indicates the maturity level of the feature
	PreRelease prerelease
	// InitFunc used to init process when StartInit is invoked
	InitFunc func()
}

type prerelease string

const (
	// Values for PreRelease.
	Alpha = prerelease("ALPHA")
	Beta  = prerelease("BETA")
	GA    = prerelease("")
)

type oneTimeBroadcaster struct {
	notified bool
	once     sync.Once
	channel  chan struct{}
}

// FeatureGate indicates whether a given feature is enabled or not
type FeatureGate interface {
	// Enabled returns true if the key is enabled.
	Enabled(key Feature) bool
	// KnownFeatures returns a slice of strings describing the FeatureGate's known features.
	KnownFeatures() []string
	// DeepCopy returns a deep copy of the FeatureGate object, such that gates can be
	// set on the copy without mutating the original. This is useful for validating
	// config against potential feature gate changes before committing those changes.
	DeepCopy() MutableFeatureGate

	// IsReady returns true if the feature is ready
	IsReady(key Feature) bool
	// Subscribe returns a channel. if the channel is closed, means the feature is ready
	Subscribe(key Feature) (chan struct{}, error)
}

// MutableFeatureGate parses and stores flag gates for known features from
// a string like feature1=true,feature2=false,...
type MutableFeatureGate interface {
	FeatureGate

	// AddFlag adds a flag for setting global feature gates to the specified FlagSet.
	AddFlag(fs *pflag.FlagSet)
	// Set parses and stores flag gates for known features
	// from a string like feature1=true,feature2=false,...
	Set(value string) error
	// SetFromMap stores flag gates for known features from a map[string]bool or returns an error
	SetFromMap(m map[string]bool) error
	// Add adds features to the featureGate.
	Add(features map[Feature]FeatureSpec) error
	// AddFeatureSpec adds feature to the featureGate.
	AddFeatureSpec(key Feature, spec FeatureSpec) error
	// call StartInit to trigger init functions of feature
	StartInit() error
}

// defaultFeatureGate implements FeatureGate as well as pflag.Value for flag parsing.
type defaultFeatureGate struct {
	special map[Feature]func(map[Feature]FeatureSpec, map[Feature]bool, bool)

	// lock guards writes to known, enabled, and reads/writes of closed
	lock sync.Mutex
	// known holds a map[Feature]FeatureSpec
	known *atomic.Value
	// enabled holds a map[Feature]bool
	enabled *atomic.Value
	// closed is set to true when AddFlag is called, and prevents subsequent calls to Add
	closed bool
	// ready holds a map[Feature]bool
	ready *atomic.Value
	// using to notify subscriber
	broadcasters map[Feature]*oneTimeBroadcaster
	// feature gate status info
	info string
}

func setUnsetAlphaGates(known map[Feature]FeatureSpec, enabled map[Feature]bool, val bool) {
	for k, v := range known {
		if v.PreRelease == Alpha {
			if _, found := enabled[k]; !found {
				enabled[k] = val
			}
		}
	}
}

// Set, String, and Type implement pflag.Value
var _ pflag.Value = &defaultFeatureGate{}

func NewFeatureGate() *defaultFeatureGate {
	known := map[Feature]FeatureSpec{}
	for k, v := range defaultFeatures {
		known[k] = v
	}

	knownValue := &atomic.Value{}
	knownValue.Store(known)

	enabled := map[Feature]bool{}
	enabledValue := &atomic.Value{}
	enabledValue.Store(enabled)

	ready := map[Feature]bool{}
	readyValue := &atomic.Value{}
	readyValue.Store(ready)

	f := &defaultFeatureGate{
		known:        knownValue,
		special:      specialFeatures,
		enabled:      enabledValue,
		ready:        readyValue,
		broadcasters: map[Feature]*oneTimeBroadcaster{},
	}
	return f
}

// Set parses a string of the form "key1=value1,key2=value2,..." into a
// map[string]bool of known keys or returns an error.
func (f *defaultFeatureGate) Set(value string) error {
	m := make(map[string]bool)
	for _, s := range strings.Split(value, ",") {
		if len(s) == 0 {
			continue
		}
		arr := strings.SplitN(s, "=", 2)
		k := strings.TrimSpace(arr[0])
		if len(arr) != 2 {
			return fmt.Errorf("missing bool value for %s", k)
		}
		v := strings.TrimSpace(arr[1])
		boolValue, err := strconv.ParseBool(v)
		if err != nil {
			return fmt.Errorf("invalid value of %s=%s, err: %v", k, v, err)
		}
		m[k] = boolValue
	}
	return f.SetFromMap(m)
}

// SetFromMap stores flag gates for known features from a map[string]bool or returns an error
func (f *defaultFeatureGate) SetFromMap(m map[string]bool) error {
	f.lock.Lock()
	defer f.lock.Unlock()

	// Copy existing state
	known := map[Feature]FeatureSpec{}
	for k, v := range f.known.Load().(map[Feature]FeatureSpec) {
		known[k] = v
	}
	enabled := map[Feature]bool{}
	for k, v := range f.enabled.Load().(map[Feature]bool) {
		enabled[k] = v
	}

	for k, v := range m {
		k := Feature(k)
		featureSpec, ok := known[k]
		if !ok {
			return fmt.Errorf("unrecognized feature gate: %s", k)
		}
		if featureSpec.LockToDefault && featureSpec.Default != v {
			return fmt.Errorf("cannot set feature gate %v to %v, feature is locked to %v", k, v, featureSpec.Default)
		}
		enabled[k] = v
		// Handle "special" features like "all alpha gates"
		if fn, found := f.special[k]; found {
			fn(known, enabled, v)
		}

		if featureSpec.PreRelease == GA {
			log.DefaultLogger.Warnf("Setting GA feature gate %s=%t. It will be removed in a future release.", k, v)
		}
	}

	// Persist changes
	f.known.Store(known)
	f.enabled.Store(enabled)

	// set info
	pairs := []string{}
	for k, v := range enabled {
		pairs = append(pairs, fmt.Sprintf("%s=%t", k, v))
	}
	sort.Strings(pairs)
	f.info = strings.Join(pairs, ",")

	log.DefaultLogger.Infof("feature gates: %v", f.enabled)
	return nil
}

// String returns a string containing all enabled feature gates, formatted as "key1=value1,key2=value2,...".
func (f *defaultFeatureGate) String() string {
	return f.info
}

func (f *defaultFeatureGate) Type() string {
	return mapStringBool
}

// Add adds features to the featureGate.
func (f *defaultFeatureGate) Add(features map[Feature]FeatureSpec) error {
	f.lock.Lock()
	defer f.lock.Unlock()

	if f.closed {
		return fmt.Errorf("cannot add a feature gate after adding it to the flag set")
	}

	// Copy existing state
	known := map[Feature]FeatureSpec{}
	for k, v := range f.known.Load().(map[Feature]FeatureSpec) {
		known[k] = v
	}

	for name, spec := range features {
		if existingSpec, found := known[name]; found {
			if reflect.DeepEqual(existingSpec, spec) {
				continue
			}
			return fmt.Errorf("feature gate %q with different spec already exists: %v", name, existingSpec)
		}

		known[name] = spec

		if _, found := f.broadcasters[name]; !found {
			f.broadcasters[name] = &oneTimeBroadcaster{
				notified: false,
				channel:  make(chan struct{}, 1),
			}
		}
	}

	// Persist updated state
	f.known.Store(known)

	return nil
}

// Enabled returns true if the key is enabled.
func (f *defaultFeatureGate) Enabled(key Feature) bool {
	if v, ok := f.enabled.Load().(map[Feature]bool)[key]; ok {
		return v
	}
	if v, ok := f.known.Load().(map[Feature]FeatureSpec)[key]; ok {
		return v.Default
	}
	return false
}

// AddFlag adds a flag for setting global feature gates to the specified FlagSet.
func (f *defaultFeatureGate) AddFlag(fs *pflag.FlagSet) {
	f.lock.Lock()
	// TODO(mtaufen): Shouldn't we just close it on the first Set/SetFromMap instead?
	// Not all components expose a feature gates flag using this AddFlag method, and
	// in the future, all components will completely stop exposing a feature gates flag,
	// in favor of componentconfig.
	f.closed = true
	f.lock.Unlock()

	known := f.KnownFeatures()
	fs.Var(f, flagName, ""+
		"A set of key=value pairs that describe feature gates for alpha/experimental features. "+
		"Options are:\n"+strings.Join(known, "\n"))
}

// KnownFeatures returns a slice of strings describing the FeatureGate's known features.
// Deprecated and GA features are hidden from the list.
func (f *defaultFeatureGate) KnownFeatures() []string {
	var known []string
	for k, v := range f.known.Load().(map[Feature]FeatureSpec) {
		if v.PreRelease == GA {
			continue
		}
		known = append(known, fmt.Sprintf("%s=true|false (%s - default=%t)", k, v.PreRelease, v.Default))
	}
	sort.Strings(known)
	return known
}

// DeepCopy returns a deep copy of the FeatureGate object, such that gates can be
// set on the copy without mutating the original. This is useful for validating
// config against potential feature gate changes before committing those changes.
func (f *defaultFeatureGate) DeepCopy() MutableFeatureGate {
	// Copy existing state.
	known := map[Feature]FeatureSpec{}
	for k, v := range f.known.Load().(map[Feature]FeatureSpec) {
		known[k] = v
	}
	enabled := map[Feature]bool{}
	for k, v := range f.enabled.Load().(map[Feature]bool) {
		enabled[k] = v
	}
	ready := map[Feature]bool{}
	for k, v := range f.ready.Load().(map[Feature]bool) {
		enabled[k] = v
	}
	broadcasters := map[Feature]*oneTimeBroadcaster{}
	for k, v := range f.broadcasters {
		broadcasters[k] = &oneTimeBroadcaster{
			notified: v.notified,
			channel:  v.channel,
		}
	}

	// Store copied state in new atomics.
	knownValue := &atomic.Value{}
	knownValue.Store(known)
	enabledValue := &atomic.Value{}
	enabledValue.Store(enabled)
	readyValue := &atomic.Value{}
	readyValue.Store(ready)

	// Construct a new featureGate around the copied state.
	// Note that specialFeatures is treated as immutable by convention,
	// and we maintain the value of f.closed across the copy.
	return &defaultFeatureGate{
		special:      specialFeatures,
		known:        knownValue,
		enabled:      enabledValue,
		closed:       f.closed,
		ready:        readyValue,
		broadcasters: broadcasters,
	}
}

// UpdateToReady supports updating feature to ready, then broadcasting the ReadMessage to subscribers
// unsupported:
// 1. Rollback the notified of ready to false or Setting with false
// 2. Repeat setting the notified of ready with true
func (f *defaultFeatureGate) updateToReady(key Feature) error {
	f.lock.Lock()
	defer f.lock.Unlock()

	if _, ok := f.known.Load().(map[Feature]FeatureSpec)[key]; !ok {
		return fmt.Errorf("feature %s is unknown", key)
	}

	if !f.Enabled(key) {
		return fmt.Errorf("feature %s is disabled, can not update to ready", key)
	}

	if b, found := f.broadcasters[key]; found {
		if b.notified {
			return fmt.Errorf("repeat setting feature %s to ready", key)
		}

		b.notified = true
		b.once.Do(func() {
			log.DefaultLogger.Infof("feature %s is ready, notify subscriber", key)
			close(b.channel)
		})

		f.doUpdateToReady(key)
	} else {
		return fmt.Errorf("unrecognized feature gate: %s", key)
	}

	return nil
}

func (f *defaultFeatureGate) doUpdateToReady(key Feature) {
	// Copy existing state
	ready := map[Feature]bool{}
	for k, v := range f.ready.Load().(map[Feature]bool) {
		ready[k] = v
	}
	ready[key] = true
	f.ready.Store(ready)
}

// IsReady returns true if the feature is ready
func (f *defaultFeatureGate) IsReady(key Feature) bool {
	if v, ok := f.ready.Load().(map[Feature]bool)[key]; ok {
		return v
	}

	return false
}

// Subscribe returns a channel. if the channel is closed, means the feature is ready
func (f *defaultFeatureGate) Subscribe(key Feature) (chan struct{}, error) {
	f.lock.Lock()
	defer f.lock.Unlock()

	if _, ok := f.known.Load().(map[Feature]FeatureSpec)[key]; !ok {
		return nil, fmt.Errorf("feature %s is unknown", key)
	}

	if broadcaster, found := f.broadcasters[key]; found {
		return broadcaster.channel, nil
	}

	return nil, fmt.Errorf("subscribe fails, make sure %s is inited correctly", key)
}

// AddFeatureSpec adds feature to the featureGate.
func (f *defaultFeatureGate) AddFeatureSpec(key Feature, spec FeatureSpec) error {
	return f.Add(map[Feature]FeatureSpec{key: spec})
}

// call StartInit to trigger init functions of feature
func (f *defaultFeatureGate) StartInit() error {
	w := &sync.WaitGroup{}
	for key, enabled := range f.enabled.Load().(map[Feature]bool) {
		if !enabled {
			continue
		}

		spec, _ := f.known.Load().(map[Feature]FeatureSpec)[key]

		w.Add(1)
		log.DefaultLogger.Infof("feature %s start init", key)
		go func(wg *sync.WaitGroup, k Feature) {
			if spec.InitFunc != nil {
				spec.InitFunc()
			}
			f.updateToReady(k)
			log.DefaultLogger.Infof("feature %s init done", k)
			wg.Done()
		}(w, key)
	}

	w.Wait()
	return nil
}<|MERGE_RESOLUTION|>--- conflicted
+++ resolved
@@ -19,6 +19,7 @@
 
 import (
 	"fmt"
+	"reflect"
 	"sort"
 	"strconv"
 	"strings"
@@ -26,12 +27,7 @@
 	"sync/atomic"
 
 	"github.com/spf13/pflag"
-<<<<<<< HEAD
-=======
 	"mosn.io/mosn/pkg/log"
->>>>>>> f2a3e04f
-	"reflect"
-	"sofastack.io/sofa-mosn/pkg/log"
 )
 
 type Feature string
