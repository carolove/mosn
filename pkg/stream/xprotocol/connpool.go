--- conflicted
+++ resolved
@@ -229,13 +229,10 @@
 		return nil
 	}
 
-<<<<<<< HEAD
-=======
 	log.DefaultLogger.Tracef("xprotocol new active client , connect success %v", data)
 
 	log.DefaultLogger.Tracef("xprotocol new active client , try to create codec client")
 
->>>>>>> 95c49845
 	connCtx := mosnctx.WithValue(context.Background(), types.ContextKeyConnectionID, data.Connection.ID())
 	connCtx = mosnctx.WithValue(connCtx, types.ContextSubProtocol, mosnctx.Get(ctx, types.ContextSubProtocol))
 
