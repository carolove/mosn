/*
 * Licensed to the Apache Software Foundation (ASF) under one or more
 * contributor license agreements.  See the NOTICE file distributed with
 * this work for additional information regarding copyright ownership.
 * The ASF licenses this file to You under the Apache License, Version 2.0
 * (the "License"); you may not use this file except in compliance with
 * the License.  You may obtain a copy of the License at
 *
 *     http://www.apache.org/licenses/LICENSE-2.0
 *
 * Unless required by applicable law or agreed to in writing, software
 * distributed under the License is distributed on an "AS IS" BASIS,
 * WITHOUT WARRANTIES OR CONDITIONS OF ANY KIND, either express or implied.
 * See the License for the specific language governing permissions and
 * limitations under the License.
 */

package http2

import (
	"context"
	"fmt"
	"io"
	"net/http"
	"net/url"
	"strconv"
	"strings"
	"sync"
	"sync/atomic"

	"github.com/alipay/sofa-mosn/pkg/buffer"
	"github.com/alipay/sofa-mosn/pkg/log"
	"github.com/alipay/sofa-mosn/pkg/mtls"
	"github.com/alipay/sofa-mosn/pkg/protocol"
	str "github.com/alipay/sofa-mosn/pkg/stream"
	"github.com/alipay/sofa-mosn/pkg/types"
	"golang.org/x/net/http2"
)

func init() {
	str.Register(protocol.HTTP2, &streamConnFactory{})
}

type streamConnFactory struct{}

func (f *streamConnFactory) CreateClientStream(context context.Context, connection types.ClientConnection,
	streamConnCallbacks types.StreamConnectionEventListener, connCallbacks types.ConnectionEventListener) types.ClientStreamConnection {
	return newClientStreamConnection(context, connection, streamConnCallbacks, connCallbacks)
}

func (f *streamConnFactory) CreateServerStream(context context.Context, connection types.Connection,
	callbacks types.ServerStreamConnectionEventListener) types.ServerStreamConnection {
	return newServerStreamConnection(context, connection, callbacks)
}

func (f *streamConnFactory) CreateBiDirectStream(context context.Context, connection types.ClientConnection,
	clientCallbacks types.StreamConnectionEventListener,
	serverCallbacks types.ServerStreamConnectionEventListener) types.ClientStreamConnection {
	return nil
}

var server http2.Server

// types.StreamConnection
// types.StreamConnectionEventListener
type streamConnection struct {
	context context.Context

	protocol      types.Protocol
	connection    types.Connection
	http2Conn     *http2.ClientConn
	asMutex       sync.Mutex
	connCallbacks types.ConnectionEventListener

	logger log.Logger
}

// types.StreamConnection
func (conn *streamConnection) Dispatch(buffer types.IoBuffer) {
}

func (conn *streamConnection) Protocol() types.Protocol {
	return conn.protocol
}

func (conn *streamConnection) GoAway() {
	// todo
}

// types.ClientStreamConnection
type clientStreamConnection struct {
	streamConnection
	streamConnCallbacks types.StreamConnectionEventListener
}

func newClientStreamConnection(context context.Context, connection types.ClientConnection,
	streamConnCallbacks types.StreamConnectionEventListener,
	connCallbacks types.ConnectionEventListener) types.ClientStreamConnection {

	log.DefaultLogger.Tracef("new http2 client stream connection")
	return &clientStreamConnection{
		streamConnection: streamConnection{
			context:       context,
			connection:    connection,
			http2Conn:     context.Value(H2ConnKey).(*http2.ClientConn),
			connCallbacks: connCallbacks,
			logger:        log.ByContext(context),
		},
		streamConnCallbacks: streamConnCallbacks,
	}
}

func (csc *clientStreamConnection) OnGoAway() {
	csc.streamConnCallbacks.OnGoAway()
}

func (csc *clientStreamConnection) NewStream(ctx context.Context, streamID string, responseDecoder types.StreamReceiver) types.StreamSender {
	log.DefaultLogger.Tracef("http2 client stream connection new stream , stream id = %v", streamID)
	stream := &clientStream{
		stream: stream{
			context: context.WithValue(ctx, types.ContextKeyStreamID, streamID),
			decoder: responseDecoder,
		},
		connection: csc,
	}

	return stream
}

// types.ServerStreamConnection
type serverStreamConnection struct {
	streamConnection
	serverStreamConnCallbacks types.ServerStreamConnectionEventListener
}

func newServerStreamConnection(context context.Context, connection types.Connection,
	callbacks types.ServerStreamConnectionEventListener) types.ServerStreamConnection {
	log.DefaultLogger.Tracef("new http2 server stream connection")
	connection.SetReadDisable(true)
	ssc := &serverStreamConnection{
		streamConnection: streamConnection{
			context:    context,
			connection: connection,
		},
		serverStreamConnCallbacks: callbacks,
	}

	if tlsConn, ok := ssc.connection.RawConn().(*mtls.TLSConn); ok {
		tlsConn.SetALPN(http2.NextProtoTLS)
		if err := tlsConn.Handshake(); err != nil {
			logger := log.ByContext(context)
			logger.Errorf("TLS handshake error from %s: %v", ssc.connection.RemoteAddr(), err)
			return nil
		}
	}

	server.ServeConn(connection.RawConn(), &http2.ServeConnOpts{
		Handler: ssc,
	})

	return ssc
}

func (ssc *serverStreamConnection) OnGoAway() {
	ssc.serverStreamConnCallbacks.OnGoAway()
}

//作为PROXY的STREAM SERVER
func (ssc *serverStreamConnection) ServeHTTP(responseWriter http.ResponseWriter, request *http.Request) {
	//generate stream id using global counter
	streamID := protocol.GenerateIDString()

	stream := &serverStream{
		stream: stream{
			context: context.WithValue(ssc.context, types.ContextKeyStreamID, streamID),
			request: request,
		},
		connection:       ssc,
		responseWriter:   responseWriter,
		responseDoneChan: make(chan struct{}),
	}
	stream.decoder = ssc.serverStreamConnCallbacks.NewStream(stream.stream.context, streamID, stream)

	if atomic.LoadInt32(&stream.readDisableCount) <= 0 {
		defer func() {
			if rec := recover(); rec != nil {
				stream.responseWriter = nil
			}
		}()

		stream.handleRequest()
	}

	<-stream.responseDoneChan
}

// types.Stream
// types.StreamSender
type stream struct {
	context context.Context

	readDisableCount int32
	request          *http.Request
	response         *http.Response
	decoder          types.StreamReceiver
	streamCbs        []types.StreamEventListener
}

// types.Stream
func (s *stream) AddEventListener(streamCb types.StreamEventListener) {
	s.streamCbs = append(s.streamCbs, streamCb)
}

func (s *stream) RemoveEventListener(streamCb types.StreamEventListener) {
	cbIdx := -1

	for i, streamCb := range s.streamCbs {
		if streamCb == streamCb {
			cbIdx = i
			break
		}
	}

	if cbIdx > -1 {
		s.streamCbs = append(s.streamCbs[:cbIdx], s.streamCbs[cbIdx+1:]...)
	}
}

func (s *stream) ResetStream(reason types.StreamResetReason) {
	for _, cb := range s.streamCbs {
		cb.OnResetStream(reason)
	}
}

type clientStream struct {
	stream
	connection *clientStreamConnection
}

// types.StreamSender
func (s *clientStream) AppendHeaders(context context.Context, headers interface{}, endStream bool) error {
	log.DefaultLogger.Tracef("http2 client stream encode headers")
	headersMap, _ := headers.(map[string]string)
	scheme := "http"
	if _, ok := s.connection.connection.RawConn().(*mtls.TLSConn); ok {
		scheme = "https"
	}
	if s.request == nil {
		s.request = new(http.Request)
		s.request.Method = http.MethodGet
		s.request.URL, _ = url.Parse(fmt.Sprintf(scheme+"://%s/",
			s.connection.connection.RemoteAddr().String()))
	}

	var URI string

	if path, ok := headersMap[protocol.MosnHeaderPathKey]; ok {
<<<<<<< HEAD
		s.request.URL, _ = url.Parse(fmt.Sprintf(scheme+"://%s%s",
			s.connection.connection.RemoteAddr().String(), path))
=======
		URI = fmt.Sprintf("http://%s%s", s.connection.connection.RemoteAddr().String(), path)
>>>>>>> 8178b90d
		delete(headersMap, protocol.MosnHeaderPathKey)
	}

	if URI != "" {

		if queryString, ok := headersMap[protocol.MosnHeaderQueryStringKey]; ok {
			URI += "?" + queryString
			delete(headersMap, protocol.MosnHeaderQueryStringKey)
		}

		s.request.URL, _ = url.Parse(URI)
	}

	if _, ok := headersMap["Host"]; ok {
		headersMap["Host"] = s.connection.connection.RemoteAddr().String()
		s.request.Host = s.connection.connection.RemoteAddr().String()
	}

	// delete inner header
	if _, ok := headersMap[protocol.MosnHeaderQueryStringKey]; ok {
		delete(headersMap, protocol.MosnHeaderQueryStringKey)
	}

	if _, ok := headersMap[protocol.MosnHeaderMethod]; ok {
		delete(headersMap, protocol.MosnHeaderMethod)
	}

	if _, ok := headersMap[protocol.MosnHeaderHostKey]; ok {
		delete(headersMap, protocol.MosnHeaderHostKey)
	}

	s.request.Header = encodeHeader(headersMap)

	log.DefaultLogger.Tracef("http2 client stream encode headers,headers = %v", s.request.Header)

	if endStream {
		s.endStream()
	}

	return nil
}

func (s *clientStream) AppendData(context context.Context, data types.IoBuffer, endStream bool) error {
	log.DefaultLogger.Tracef("http2 client stream encode data")
	if s.request == nil {
		s.request = new(http.Request)
	}

	s.request.Method = http.MethodPost
	s.request.Body = &IoBufferReadCloser{
		buf: data,
	}

	log.DefaultLogger.Tracef("http2 client stream encode data,data = %v", data.String())

	if endStream {
		s.endStream()
	}

	return nil
}

func (s *clientStream) AppendTrailers(context context.Context, trailers map[string]string) error {
	log.DefaultLogger.Tracef("http2 client stream encode trailers")
	s.request.Trailer = encodeHeader(trailers)
	s.endStream()

	return nil
}

func (s *clientStream) endStream() {
	go s.doSend()
}

func (s *clientStream) ReadDisable(disable bool) {
	s.connection.logger.Debugf("high watermark on h2 stream client")

	if disable {
		atomic.AddInt32(&s.readDisableCount, 1)
	} else {
		newCount := atomic.AddInt32(&s.readDisableCount, -1)

		if newCount <= 0 {
			s.handleResponse()
		}
	}
}

func (s *clientStream) doSend() {
	resp, err := s.connection.http2Conn.RoundTrip(s.request)

	if err != nil {
		log.StartLogger.Errorf("http2 client stream send error %v", err)

		// due to we use golang h2 conn impl, we need to do some adapt to some things observable
		switch err.(type) {
		case http2.StreamError:
			s.ResetStream(types.StreamRemoteReset)
			s.CleanStream()
		case http2.GoAwayError:
			s.connection.streamConnCallbacks.OnGoAway()
			s.CleanStream()
		case error:
			// todo: target remote close event
			if err == io.EOF {
				s.connection.connection.Close(types.NoFlush, types.RemoteClose)
			} else if err.Error() == "http2: client conn is closed" {
				// we don't use mosn io impl, so get connection state from golang h2 io read/write loop
				s.connection.connection.Close(types.NoFlush, types.LocalClose)
			} else if err.Error() == "http2: client conn not usable" {
				// raise overflow event to let conn pool taking action
				s.ResetStream(types.StreamOverflow)
			} else if err.Error() == "http2: Transport received Server's graceful shutdown GOAWAY" {
				s.connection.streamConnCallbacks.OnGoAway()
			} else if err.Error() == "http2: Transport received Server's graceful shutdown GOAWAY; some request body already written" {
				// todo: retry
			} else if err.Error() == "http2: timeout awaiting response headers" {
				s.ResetStream(types.StreamConnectionFailed)
			} else if err.Error() == "net/http: request canceled" {
				s.ResetStream(types.StreamLocalReset)
			} else {
				s.connection.logger.Errorf("Unknown err: %v", err)
				s.connection.connection.Close(types.NoFlush, types.RemoteClose)
			}

			s.CleanStream()
		}
	} else {
		s.response = resp
		if atomic.LoadInt32(&s.readDisableCount) <= 0 {
			s.handleResponse()
		}
	}
}

func (s *clientStream) CleanStream() {
	s.connection.asMutex.Lock()
	s.response = nil
	s.connection.asMutex.Unlock()
}

func (s *clientStream) handleResponse() {
	if s.response != nil {
		s.decoder.OnReceiveHeaders(s.context, decodeRespHeader(s.response), false)
		buf := buffer.NewIoBuffer(1024)
		buf.ReadFrom(s.response.Body)
		s.decoder.OnReceiveData(s.context, buf, false)
		s.decoder.OnReceiveTrailers(s.context, decodeHeader(s.response.Trailer))

		s.connection.asMutex.Lock()
		s.response = nil
		s.connection.asMutex.Unlock()
	}
}

func (s *clientStream) GetStream() types.Stream {
	return s
}

type serverStream struct {
	stream
	connection       *serverStreamConnection
	responseWriter   http.ResponseWriter
	responseDone     uint32
	responseDoneChan chan struct{}
}

// types.StreamSender
func (s *serverStream) AppendHeaders(context context.Context, headersIn interface{}, endStream bool) error {
	headers, _ := headersIn.(map[string]string)

	if s.response == nil {
		s.response = new(http.Response)
	}

	if value, ok := headers[types.HeaderStatus]; ok {
		s.response.StatusCode, _ = strconv.Atoi(value)
		delete(headers, types.HeaderStatus)
	} else {
		s.response.StatusCode = 200
	}

	s.response.Header = encodeHeader(headers)

	if endStream {
		s.endStream()
	}

	return nil
}

func (s *serverStream) AppendData(context context.Context, data types.IoBuffer, endStream bool) error {
	if s.response == nil {
		s.response = new(http.Response)
	}

	s.response.Body = &IoBufferReadCloser{
		buf: data,
	}

	if endStream {
		s.endStream()
	}
	return nil
}

func (s *serverStream) AppendTrailers(context context.Context, trailers map[string]string) error {
	s.response.Trailer = encodeHeader(trailers)

	s.endStream()
	return nil
}

func (s *serverStream) endStream() {
	s.doSend()

	if atomic.CompareAndSwapUint32(&s.responseDone, 0, 1) {
		close(s.responseDoneChan)
	}
}

func (s *serverStream) ResetStream(reason types.StreamResetReason) {
	// on stream reset
	if atomic.CompareAndSwapUint32(&s.responseDone, 0, 1) {
		close(s.responseDoneChan)
	}

	s.stream.ResetStream(reason)
}

func (s *serverStream) ReadDisable(disable bool) {
	s.connection.logger.Debugf("high watermark on h2 stream server")

	if disable {
		atomic.AddInt32(&s.readDisableCount, 1)
	} else {
		newCount := atomic.AddInt32(&s.readDisableCount, -1)

		if newCount <= 0 {
			s.handleRequest()
		}
	}
}

func (s *serverStream) doSend() {
	if s.responseWriter == nil {
		s.connection.logger.Warnf("responseWriter is nil, send stream is ignored")

		return
	}

	for key, values := range s.response.Header {
		for _, value := range values {
			s.responseWriter.Header().Add(key, value)
		}
	}

	s.responseWriter.WriteHeader(s.response.StatusCode)

	if s.response.Body != nil {
		buf := buffer.NewIoBuffer(1024)
		buf.ReadFrom(s.response.Body)
		buf.WriteTo(s.responseWriter)
	}
}

func (s *serverStream) handleRequest() {
	if s.request != nil {

		header := decodeHeader(s.request.Header)

		// set host header if not found, just for insurance
		if _, ok := header[protocol.MosnHeaderHostKey]; !ok {
			header[protocol.MosnHeaderHostKey] = s.request.Host
		}

		// set path header if not found
		path, queryString := parsePathFromURI(s.request.RequestURI)

		if _, ok := header[protocol.MosnHeaderPathKey]; !ok {
			header[protocol.MosnHeaderPathKey] = string(path)
		}

		// set query string header if not found
		if _, ok := header[protocol.MosnHeaderQueryStringKey]; !ok {
			header[protocol.MosnHeaderQueryStringKey] = string(queryString)
		}

		s.decoder.OnReceiveHeaders(s.context, header, false)

		//remove detect
		//if s.element != nil {
		buf := buffer.NewIoBuffer(1024)
		buf.ReadFrom(s.request.Body)
		s.decoder.OnReceiveData(s.context, buf, false)
		s.decoder.OnReceiveTrailers(s.context, decodeHeader(s.request.Trailer))
		//}
	}
}

func (s *serverStream) GetStream() types.Stream {
	return s
}

func encodeHeader(in map[string]string) (out map[string][]string) {
	out = make(map[string][]string, len(in))

	for k, v := range in {
		out[k] = strings.Split(v, ",")
	}

	return
}

func decodeHeader(in map[string][]string) (out map[string]string) {
	out = make(map[string]string, len(in))

	for k, v := range in {
		//// convert to lower case for internal process
		out[strings.ToLower(k)] = strings.Join(v, ",")
	}

	// inherit upstream's response status
	return
}

func decodeRespHeader(resp *http.Response) (out map[string]string) {
	header := decodeHeader(resp.Header)

	// inherit upstream's response status
	header[types.HeaderStatus] = strconv.Itoa(resp.StatusCode)

	return header
}

// io.ReadCloser
type IoBufferReadCloser struct {
	buf types.IoBuffer
}

func (rc *IoBufferReadCloser) Read(p []byte) (n int, err error) {
	return rc.buf.Read(p)
}

func (rc *IoBufferReadCloser) Close() error {
	rc.buf.Reset()
	return nil
}

// GET /rest/1.0/file?fields=P_G&bz=test
// return path and query string
func parsePathFromURI(requestURI string) (string, string) {

	if "" == requestURI {
		return "", ""
	}

	queryMaps := strings.Split(requestURI, "?")
	if len(queryMaps) > 1 {
		return queryMaps[0], queryMaps[1]
	}
	return queryMaps[0], ""

}<|MERGE_RESOLUTION|>--- conflicted
+++ resolved
@@ -255,12 +255,7 @@
 	var URI string
 
 	if path, ok := headersMap[protocol.MosnHeaderPathKey]; ok {
-<<<<<<< HEAD
-		s.request.URL, _ = url.Parse(fmt.Sprintf(scheme+"://%s%s",
-			s.connection.connection.RemoteAddr().String(), path))
-=======
-		URI = fmt.Sprintf("http://%s%s", s.connection.connection.RemoteAddr().String(), path)
->>>>>>> 8178b90d
+		URI = fmt.Sprintf(scheme+"://%s%s", s.connection.connection.RemoteAddr().String(), path)
 		delete(headersMap, protocol.MosnHeaderPathKey)
 	}
 
