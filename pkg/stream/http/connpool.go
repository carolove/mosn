--- conflicted
+++ resolved
@@ -151,12 +151,8 @@
 		// Avoid concurrency problems with availableClients variables, such as len(totalClientCount)
 		defer p.clientMux.Unlock()
 		n--
-<<<<<<< HEAD
 		usedConns := atomic.LoadUint64(&p.totalClientCount) - uint64(n)
 		// Only refuse extra connection, keepalive-connection is closed by timeout
-=======
-		usedConns := p.totalClientCount - uint64(n)
->>>>>>> f4f2be6f
 		if maxConns != 0 && usedConns > maxConns {
 			host.HostStats().UpstreamRequestPendingOverflow.Inc(1)
 			host.ClusterInfo().Stats().UpstreamRequestPendingOverflow.Inc(1)
