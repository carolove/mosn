--- conflicted
+++ resolved
@@ -52,25 +52,18 @@
 		return nil
 	}
 
-	log.DefaultLogger.Debugf("builder span,ctx=%+v", ctx)
+	if log.Proxy.GetLogLevel() >= log.DEBUG {
+		log.Proxy.Debugf(ctx,"builder span,ctx=%+v", ctx)
+	}
 
-<<<<<<< HEAD
 	span := trace.Tracer().Start(time.Now())
-=======
-		traceId := string(requset.Header.Peek(models.TRACER_ID_KEY))
-		if traceId == "" {
-			traceId = trace.IdGen().GenerateTraceId()
-		}
-		span.SetTag(trace.TRACE_ID, traceId)
-		lType := mosnctx.Get(ctx, types.ContextKeyListenerType)
->>>>>>> 6191e4b6
 
 	traceId := string(request.Header.Peek(models.TRACER_ID_KEY))
 	if traceId == "" {
 		traceId = trace.IdGen().GenerateTraceId()
 	}
 	span.SetTag(trace.TRACE_ID, traceId)
-	lType := ctx.Value(types.ContextKeyListenerType)
+	lType := mosnctx.Get(ctx, types.ContextKeyListenerType)
 
 	spanId := string(request.Header.Peek(models.RPC_ID_KEY))
 	if spanId == "" {
