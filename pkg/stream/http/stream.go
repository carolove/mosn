/*
 * Licensed to the Apache Software Foundation (ASF) under one or more
 * contributor license agreements.  See the NOTICE file distributed with
 * this work for additional information regarding copyright ownership.
 * The ASF licenses this file to You under the Apache License, Version 2.0
 * (the "License"); you may not use this file except in compliance with
 * the License.  You may obtain a copy of the License at
 *
 *     http://www.apache.org/licenses/LICENSE-2.0
 *
 * Unless required by applicable law or agreed to in writing, software
 * distributed under the License is distributed on an "AS IS" BASIS,
 * WITHOUT WARRANTIES OR CONDITIONS OF ANY KIND, either express or implied.
 * See the License for the specific language governing permissions and
 * limitations under the License.
 */

package http

import (
	"context"
	"sync/atomic"
	"sync"

	"bufio"
	"errors"
	"net/http"
	"runtime/debug"
	"strconv"

	"github.com/alipay/sofa-mosn/pkg/buffer"
	"github.com/alipay/sofa-mosn/pkg/log"
	"github.com/alipay/sofa-mosn/pkg/protocol"
	mosnhttp "github.com/alipay/sofa-mosn/pkg/protocol/http"
	str "github.com/alipay/sofa-mosn/pkg/stream"
	"github.com/alipay/sofa-mosn/pkg/types"
	"github.com/valyala/fasthttp"
	"net"
)

var (
	errConnClose = errors.New("connection closed")

	HKConnection = []byte("Connection") // header key 'Connection'
	HVKeepAlive  = []byte("keep-alive") // header value 'keep-alive'
)

func init() {
	str.Register(protocol.HTTP1, &streamConnFactory{})
}

var (
	minMethodLengh = len("GET")
	maxMethodLengh = len("CONNECT")
	httpMethod     = map[string]struct{}{
		"OPTIONS": {},
		"GET":     {},
		"HEAD":    {},
		"POST":    {},
		"PUT":     {},
		"DELETE":  {},
		"TRACE":   {},
		"CONNECT": {},
	}
)

type streamConnFactory struct{}

func (f *streamConnFactory) CreateClientStream(context context.Context, connection types.ClientConnection,
	streamConnCallbacks types.StreamConnectionEventListener, connCallbacks types.ConnectionEventListener) types.ClientStreamConnection {
	return newClientStreamConnection(context, connection, streamConnCallbacks, connCallbacks)
}

func (f *streamConnFactory) CreateServerStream(context context.Context, connection types.Connection,
	callbacks types.ServerStreamConnectionEventListener) types.ServerStreamConnection {
	return newServerStreamConnection(context, connection, callbacks)
}

func (f *streamConnFactory) CreateBiDirectStream(context context.Context, connection types.ClientConnection,
	clientCallbacks types.StreamConnectionEventListener,
	serverCallbacks types.ServerStreamConnectionEventListener) types.ClientStreamConnection {
	return nil
}

func (f *streamConnFactory) ProtocolMatch(prot string, magic []byte) error {
	if len(magic) < minMethodLengh {
		return str.EAGAIN
	}
	size := len(magic)
	if len(magic) > maxMethodLengh {
		size = maxMethodLengh
	}

	for i := minMethodLengh; i <= size; i++ {
		if _, ok := httpMethod[string(magic[0:i])]; ok {
			return nil
		}
	}

	if size < maxMethodLengh {
		return str.EAGAIN
	} else {
		return str.FAILED
	}
}

// types.StreamConnection
// types.StreamConnectionEventListener
type streamConnection struct {
	context context.Context

	conn              types.Connection
	connEventListener types.ConnectionEventListener

	bufChan chan types.IoBuffer

	br *bufio.Reader
	bw *bufio.Writer

	logger log.Logger
}

// types.StreamConnection
func (conn *streamConnection) Dispatch(buffer types.IoBuffer) {
	conn.bufChan <- buffer
	<-conn.bufChan
}

func (conn *streamConnection) Protocol() types.Protocol {
	return protocol.HTTP1
}

func (conn *streamConnection) GoAway() {}

func (conn *streamConnection) Read(p []byte) (n int, err error) {
	data, ok := <-conn.bufChan

	// Connection close
	if !ok {
		err = errConnClose
		return
	}

	n = copy(p, data.Bytes())
	data.Drain(n)
	conn.bufChan <- nil
	return
}

func (conn *streamConnection) Write(p []byte) (n int, err error) {
	n = len(p)

	// TODO avoid copy
	buf := buffer.GetIoBuffer(n)
	buf.Write(p)

	err = conn.conn.Write(buf)
	return
}

// types.ConnectionEventListener
func (conn *streamConnection) OnEvent(event types.ConnectionEvent) {
	if event.IsClose() || event.ConnectFailure() {
		close(conn.bufChan)
	}
}

// types.ClientStreamConnection
type clientStreamConnection struct {
	streamConnection

	stream                        *clientStream
	mutex                         sync.RWMutex
	connectionEventListener       types.ConnectionEventListener
	streamConnectionEventListener types.StreamConnectionEventListener
}

func newClientStreamConnection(context context.Context, connection types.ClientConnection,
	streamConnCallbacks types.StreamConnectionEventListener,
	connCallbacks types.ConnectionEventListener) types.ClientStreamConnection {

	csc := &clientStreamConnection{
		streamConnection: streamConnection{
			context: context,
			conn:    connection,
			bufChan: make(chan types.IoBuffer),
		},
		connectionEventListener:       connCallbacks,
		streamConnectionEventListener: streamConnCallbacks,
	}

	connection.AddConnectionEventListener(csc)

	csc.br = bufio.NewReader(csc)
	csc.bw = bufio.NewWriter(csc)

	go func() {
		defer func() {
			if p := recover(); p != nil {
				log.DefaultLogger.Errorf("http client serve goroutine panic %v", p)
				debug.PrintStack()

				csc.serve()
			}
		}()

		csc.serve()
	}()

	return csc
}

func (conn *clientStreamConnection) serve() {
	for {
		// 1. blocking read using fasthttp.Response.Read
		response := fasthttp.AcquireResponse()

		err := response.Read(conn.br)
		if err != nil {
			if csc.stream != nil {
				csc.stream.ResetStream(types.StreamRemoteReset)
				log.DefaultLogger.Errorf("Http client codec goroutine error: %s", err)
			}
			return
		}

		// 2. response processing
		s := conn.stream
		s.response = response

		resetConn := false
		if s.response.ConnectionClose() {
			resetConn = true
		}

		if atomic.LoadInt32(&s.readDisableCount) <= 0 {
			s.handleResponse()
		}

		// local reset
		if resetConn {
			// close connection
			s.connection.conn.Close(types.NoFlush, types.LocalClose)
			return
		}
	}
}

func (conn *clientStreamConnection) GoAway() {}

func (conn *clientStreamConnection) NewStream(ctx context.Context, receiver types.StreamReceiveListener) types.StreamSender {
	id := protocol.GenerateID()
	s := &clientStream{
		stream: stream{
			id:       id,
			ctx:      context.WithValue(ctx, types.ContextKeyStreamID, id),
			request:  fasthttp.AcquireRequest(),
			receiver: receiver,
		},
		connection: conn,
	}

	conn.mutex.Lock()
	conn.stream = s
	conn.mutex.Unlock()

	return s
}

func (conn *clientStreamConnection) ActiveStreamsNum() int {
	conn.mutex.RLock()
	defer conn.mutex.RUnlock()

	if conn.stream == nil {
		return 0
	} else {
		return 1
	}
}

func (conn *clientStreamConnection) Reset(reason types.StreamResetReason) {
	conn.mutex.Lock()
	defer conn.mutex.Unlock()

	if conn.stream != nil {
		conn.stream.ResetStream(reason)
		conn.stream = nil
	}
}

// types.ServerStreamConnection
type serverStreamConnection struct {
	streamConnection

	stream                   *serverStream
	mutex                    sync.RWMutex
	serverStreamConnListener types.ServerStreamConnectionEventListener
}

func newServerStreamConnection(context context.Context, connection types.Connection,
	callbacks types.ServerStreamConnectionEventListener) types.ServerStreamConnection {
	ssc := &serverStreamConnection{
		streamConnection: streamConnection{
			context: context,
			conn:    connection,
			bufChan: make(chan types.IoBuffer),
		},
		serverStreamConnListener: callbacks,
	}

	connection.AddConnectionEventListener(ssc)

	ssc.br = bufio.NewReader(ssc)
	ssc.bw = bufio.NewWriter(ssc)

	go func() {
		defer func() {
			if p := recover(); p != nil {
				log.DefaultLogger.Errorf("http server serve goroutine panic %v", p)
				debug.PrintStack()

				ssc.serve()
			}
		}()

		ssc.serve()
	}()

	return ssc
}

func (conn *serverStreamConnection) serve() {
	for {
		// 1. blocking read using fasthttp.Request.Read
		request := fasthttp.AcquireRequest()
		err := request.Read(conn.br)
		if err != nil {
			if ssc.stream != nil {
				ssc.stream.ResetStream(types.StreamRemoteReset)
				log.DefaultLogger.Errorf("Http server codec goroutine error: %s", err)
			}
			return
		}

		id := protocol.GenerateID()
		// 2. request processing
		s := &serverStream{
			stream: stream{
				id:       id,
				ctx:      context.WithValue(conn.context, types.ContextKeyStreamID, id),
				request:  request,
				response: fasthttp.AcquireResponse(),
			},
			connection:       conn,
			responseDoneChan: make(chan bool, 1),
		}

		s.receiver = conn.serverStreamConnListener.NewStreamDetect(s.stream.ctx, s, spanBuilder)

		conn.mutex.Lock()
		conn.stream = s
		conn.mutex.Unlock()

		if atomic.LoadInt32(&s.readDisableCount) <= 0 {
			s.handleRequest()
		}

		// wait for proxy done
		<-s.responseDoneChan
	}
}

func (conn *serverStreamConnection) ActiveStreamsNum() int {
	conn.mutex.RLock()
	defer conn.mutex.RUnlock()

	if conn.stream == nil {
		return 0
	} else {
		return 1
	}
}

func (conn *serverStreamConnection) Reset(reason types.StreamResetReason) {
	conn.mutex.Lock()
	defer conn.mutex.Unlock()

	if conn.stream != nil {
		conn.stream.ResetStream(reason)
	}
}

// types.Stream
// types.StreamSender
type stream struct {
	str.BaseStream

	id               uint64
	readDisableCount int32
	ctx              context.Context

	// NOTICE: fasthttp ctx and its member not allowed holding by others after request handle finished
	request  *fasthttp.Request
	response *fasthttp.Response

	receiver types.StreamReceiveListener
}

// types.Stream
func (s *stream) ID() uint64 {
	return s.id
}

// types.StreamSender for request
type clientStream struct {
	stream

	connection *clientStreamConnection
}

// types.StreamSender
func (s *clientStream) AppendHeaders(context context.Context, headersIn types.HeaderMap, endStream bool) error {
	headers := headersIn.(mosnhttp.RequestHeader)

	// TODO: protocol convert in pkg/protocol
	//if the request contains body, use "POST" as default, the http request method will be setted by MosnHeaderMethod
	if endStream {
		headers.SetMethod(http.MethodGet)
	} else {
		headers.SetMethod(http.MethodPost)
	}

	removeInternalHeaders(headers, s.connection.conn.RemoteAddr())

	// copy headers
	headers.CopyTo(&s.request.Header)

	if endStream {
		s.endStream()
	}

	return nil
}

func (s *clientStream) AppendData(context context.Context, data types.IoBuffer, endStream bool) error {
	s.request.SetBody(data.Bytes())

	if endStream {
		s.endStream()
	}

	return nil
}

func (s *clientStream) AppendTrailers(context context.Context, trailers types.HeaderMap) error {
	s.endStream()
	return nil
}

func (s *clientStream) endStream() {
	s.doSend()
}

func (s *clientStream) ReadDisable(disable bool) {
	if disable {
		atomic.AddInt32(&s.readDisableCount, 1)
	} else {
		newCount := atomic.AddInt32(&s.readDisableCount, -1)

		if newCount <= 0 {
			s.handleResponse()
		}
	}
}

func (s *clientStream) doSend() {
	if _, err := s.request.WriteTo(s.connection); err != nil {
		log.DefaultLogger.Errorf("http1 client stream send error: %+s", err)
	}
}

func (s *clientStream) handleResponse() {
	if s.response != nil {
		header := mosnhttp.ResponseHeader{&s.response.Header}

		statusCode := header.StatusCode()
		status := strconv.Itoa(statusCode)
		// inherit upstream's response status
		header.Set(types.HeaderStatus, status)
		// save response code
		header.Set(protocol.MosnResponseStatusCode, status)

		log.DefaultLogger.Debugf("remote:%s, status:%s", s.connection.conn.RemoteAddr(), status)

		hasData := true
		if len(s.response.Body()) == 0 {
			hasData = false
		}

		s.connection.mutex.Lock()
		s.connection.stream = nil
		s.connection.mutex.Unlock()

		s.receiver.OnReceiveHeaders(s.ctx, header, !hasData)

		if hasData {
			s.receiver.OnReceiveData(s.ctx, buffer.NewIoBufferBytes(s.response.Body()), true)
		}

		//TODO cannot recycle immediately, headers might be used by proxy logic
		s.request = nil
		s.response = nil
	}
}

func (s *clientStream) GetStream() types.Stream {
	return s
}

// types.StreamSender for response
type serverStream struct {
	stream

	connection       *serverStreamConnection
	responseDoneChan chan bool
}

// types.StreamSender
func (s *serverStream) AppendHeaders(context context.Context, headersIn types.HeaderMap, endStream bool) error {
	switch headers := headersIn.(type) {
	case mosnhttp.RequestHeader:
		// hijack scene
		if status, ok := headers.Get(types.HeaderStatus); ok {
			headers.Del(types.HeaderStatus)

			statusCode, _ := strconv.Atoi(status)
			s.response.SetStatusCode(statusCode)

			removeInternalHeaders(headers, s.connection.conn.RemoteAddr())

			// need to echo all request headers for protocol convert
			headers.VisitAll(func(key, value []byte) {
				s.response.Header.SetBytesKV(key, value)
			})
		}
	case mosnhttp.ResponseHeader:
		if status, ok := headers.Get(types.HeaderStatus); ok {
			headers.Del(types.HeaderStatus)

			statusCode, _ := strconv.Atoi(status)
			headers.SetStatusCode(statusCode)
		}

		headers.CopyTo(&s.response.Header)
	}

	if endStream {
		s.endStream()
	}

	return nil
}

func (s *serverStream) AppendData(context context.Context, data types.IoBuffer, endStream bool) error {
	s.response.SetBody(data.Bytes())

	if endStream {
		s.endStream()
	}

	return nil
}

func (s *serverStream) AppendTrailers(context context.Context, trailers types.HeaderMap) error {
	s.endStream()
	return nil
}

func (s *serverStream) endStream() {
<<<<<<< HEAD
	resetConn := false
	// check if we need close connection
	if s.request.Header.ConnectionClose() {
		s.response.SetConnectionClose()
		resetConn = true
	} else if !s.request.Header.IsHTTP11() {
		// Set 'Connection: keep-alive' response header for non-HTTP/1.1 request.
		// There is no need in setting this header for http/1.1, since in http/1.1
		// connections are keep-alive by default.
		s.response.Header.SetCanonical(HKConnection, HVKeepAlive)
	}
=======
	defer s.DestroyStream()
>>>>>>> 5efa8758

	s.doSend()
	s.responseDoneChan <- true

	if resetConn {
		// close connection
		s.connection.conn.Close(types.FlushWrite, types.LocalClose)
	}

	// clean up & recycle
	s.connection.mutex.Lock()
	s.connection.stream = nil
	s.connection.mutex.Unlock()

	if s.request != nil {
		fasthttp.ReleaseRequest(s.request)
	}
	if s.response != nil {
		fasthttp.ReleaseResponse(s.response)
	}
}

func (s *serverStream) ReadDisable(disable bool) {
	if disable {
		atomic.AddInt32(&s.readDisableCount, 1)
	} else {
		newCount := atomic.AddInt32(&s.readDisableCount, -1)

		if newCount <= 0 {
			s.handleRequest()
		}
	}
}

func (s *serverStream) doSend() {
	s.response.WriteTo(s.connection)
}

func (s *serverStream) handleRequest() {
	if s.request != nil {

		// header
		header := mosnhttp.RequestHeader{&s.request.Header}

		// set non-header info in request-line, like method, uri
		injectInternalHeaders(header, s.request.URI())

		hasData := true
		if len(s.request.Body()) == 0 {
			hasData = false
		}
		s.receiver.OnReceiveHeaders(s.ctx, header, !hasData)

		if hasData {
			s.receiver.OnReceiveData(s.ctx, buffer.NewIoBufferBytes(s.request.Body()), true)
		}
	}
}

func (s *serverStream) GetStream() types.Stream {
	return s
}

func injectInternalHeaders(headers mosnhttp.RequestHeader, uri *fasthttp.URI) {
	// 1. host
	headers.Set(protocol.MosnHeaderHostKey, string(uri.Host()))
	// 2. :authority
	headers.Set(protocol.IstioHeaderHostKey, string(uri.Host()))
	// 3. method
	headers.Set(protocol.MosnHeaderMethod, string(headers.Method()))
	// 4. path
	headers.Set(protocol.MosnHeaderPathKey, string(uri.Path()))
	// 5. querystring
	headers.Set(protocol.MosnHeaderQueryStringKey, string(uri.QueryString()))
}

func removeInternalHeaders(headers mosnhttp.RequestHeader, remoteAddr net.Addr) {
	// assemble uri
	uri := ""

	// path
	if path, ok := headers.Get(protocol.MosnHeaderPathKey); ok {
		headers.Del(protocol.MosnHeaderPathKey)
		uri += path
	} else {
		uri += "/"
	}

	// querystring
	queryString, ok := headers.Get(protocol.MosnHeaderQueryStringKey);
	if ok {
		headers.Del(protocol.MosnHeaderQueryStringKey)
		uri += "?" + queryString
	}

	headers.SetRequestURI(uri)

	if method, ok := headers.Get(protocol.MosnHeaderMethod); ok {
		headers.Del(protocol.MosnHeaderMethod)
		headers.SetMethod(method)
	}

	if host, ok := headers.Get(protocol.MosnHeaderHostKey); ok {
		headers.Del(protocol.MosnHeaderHostKey)
		headers.SetHost(host)
	} else {
		headers.SetHost(remoteAddr.String())
	}

	if host, ok := headers.Get(protocol.IstioHeaderHostKey); ok {
		headers.Del(protocol.IstioHeaderHostKey)
		headers.SetHost(host)
	}

}<|MERGE_RESOLUTION|>--- conflicted
+++ resolved
@@ -18,15 +18,15 @@
 package http
 
 import (
+	"bufio"
 	"context"
-	"sync/atomic"
-	"sync"
-
-	"bufio"
 	"errors"
+	"net"
 	"net/http"
 	"runtime/debug"
 	"strconv"
+	"sync"
+	"sync/atomic"
 
 	"github.com/alipay/sofa-mosn/pkg/buffer"
 	"github.com/alipay/sofa-mosn/pkg/log"
@@ -35,7 +35,6 @@
 	str "github.com/alipay/sofa-mosn/pkg/stream"
 	"github.com/alipay/sofa-mosn/pkg/types"
 	"github.com/valyala/fasthttp"
-	"net"
 )
 
 var (
@@ -217,8 +216,8 @@
 
 		err := response.Read(conn.br)
 		if err != nil {
-			if csc.stream != nil {
-				csc.stream.ResetStream(types.StreamRemoteReset)
+			if conn.stream != nil {
+				conn.stream.ResetStream(types.StreamRemoteReset)
 				log.DefaultLogger.Errorf("Http client codec goroutine error: %s", err)
 			}
 			return
@@ -335,8 +334,8 @@
 		request := fasthttp.AcquireRequest()
 		err := request.Read(conn.br)
 		if err != nil {
-			if ssc.stream != nil {
-				ssc.stream.ResetStream(types.StreamRemoteReset)
+			if conn.stream != nil {
+				conn.stream.ResetStream(types.StreamRemoteReset)
 				log.DefaultLogger.Errorf("Http server codec goroutine error: %s", err)
 			}
 			return
@@ -577,7 +576,6 @@
 }
 
 func (s *serverStream) endStream() {
-<<<<<<< HEAD
 	resetConn := false
 	// check if we need close connection
 	if s.request.Header.ConnectionClose() {
@@ -589,9 +587,7 @@
 		// connections are keep-alive by default.
 		s.response.Header.SetCanonical(HKConnection, HVKeepAlive)
 	}
-=======
 	defer s.DestroyStream()
->>>>>>> 5efa8758
 
 	s.doSend()
 	s.responseDoneChan <- true
@@ -681,7 +677,7 @@
 	}
 
 	// querystring
-	queryString, ok := headers.Get(protocol.MosnHeaderQueryStringKey);
+	queryString, ok := headers.Get(protocol.MosnHeaderQueryStringKey)
 	if ok {
 		headers.Del(protocol.MosnHeaderQueryStringKey)
 		uri += "?" + queryString
