--- conflicted
+++ resolved
@@ -21,14 +21,7 @@
 	_ "gitlab.alipay-inc.com/afe/mosn/pkg/protocol/sofarpc/codec"
 	_"net/http/pprof"
 	"net/http"
-<<<<<<< HEAD
-	"os"
-	"net"
-	"log"
-=======
->>>>>>> 044c6d28
 	"runtime"
-	"sync"
 	_"gitlab.alipay-inc.com/afe/mosn/pkg/upstream/servicediscovery/confreg"
 )
 
@@ -48,13 +41,8 @@
 
 	stopChans := make([]chan bool, srvNum)
 
-<<<<<<< HEAD
-	var wg sync.WaitGroup
-	wg.Add(1 + srvNum)
-=======
 	wg := sync.WaitGroup{}
 	wg.Add(1)
->>>>>>> 044c6d28
 
 	go func() {
 		// pprof server
@@ -116,8 +104,6 @@
 			wg.Done()
 		}()
 	}
-<<<<<<< HEAD
-=======
 
 	//close legacy listeners
 	for _, ln := range inheritListeners {
@@ -128,7 +114,6 @@
 	}
 
 	//todo: daemon running
->>>>>>> 044c6d28
 	wg.Wait()
 }
 
