--- conflicted
+++ resolved
@@ -67,7 +67,6 @@
 		cmf := &clusterManagerFilter{}
 		var clusters []v2.Cluster
 		clusterMap := make(map[string][]v2.Host)
-<<<<<<< HEAD
 		
 		//parse cluster all in one
 		clusters,clusterMap = config.ParseClusterConfig(c.ClusterManager.Clusters)
@@ -76,20 +75,6 @@
 		cm := cluster.NewClusterManager(nil, clusters, clusterMap,c.ClusterManager.AutoDiscovery,
 			c.ClusterManager.RegistryUseHealthCheck)
 		
-=======
-
-		//for _, cluster := range c.ClusterManager.Clusters {
-		//	parsed := config.ParseClusterConfig(&cluster)
-		//	clusters = append(clusters, parsed)
-		//	clusterMap[parsed.Name] = config.ParseHostConfig(&cluster)
-		//}
-
-		// parse cluster all in one
-		clusters, clusterMap = config.ParseClusterConfig(c.ClusterManager.Clusters)
-
-		//create cluster manager
-		cm := cluster.NewClusterManager(nil, clusters, clusterMap, c.ClusterManager.AutoDiscovery)
->>>>>>> 4d74bf66
 		//initialize server instance
 		srv := server.NewServer(sc, cmf, cm)
 
