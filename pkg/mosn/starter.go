--- conflicted
+++ resolved
@@ -161,39 +161,15 @@
 			for idx, _ := range serverConfig.Listeners {
 				// parse ListenerConfig
 				lc := configmanager.ParseListenerConfig(&serverConfig.Listeners[idx], inheritListeners)
-<<<<<<< HEAD
-
-				// parse routers from connection_manager filter and add it the routerManager
-				if routerConfig := configmanager.ParseRouterConfiguration(&lc.FilterChains[0]); routerConfig.RouterConfigName != "" {
-					m.routerManager.AddOrUpdateRouters(routerConfig)
-				}
-
-				var lfcf []api.ListenerFilterChainFactory
-				var nfcf []api.NetworkFilterChainFactory
-				var sfcf []api.StreamFilterChainFactory
-
-				// Note: as we use fasthttp and net/http2.0, the IO we created in mosn should be disabled.
-				// when using UseOriginalDst, If it can’t find any matching virtual listeners
-				// it sends the request to the PassthroughCluster which connects to the destination directly.
-				// network filters
-        
-				// listener network and stream filters
-				lfcf = configmanager.GetListenerFilters(lc.ListenerFilters)
-				nfcf = configmanager.GetNetworkFilters(&lc.FilterChains[0])
-				sfcf = configmanager.GetStreamFilters(lc.StreamFilters)
-
-				_, err := srv.AddListener(lc, lfcf, nfcf, sfcf)
-=======
 				// deprecated: keep compatible for route config in listener's connection_manager
 				deprecatedRouter, err := configmanager.ParseRouterConfiguration(&lc.FilterChains[0])
->>>>>>> 6dbc213f
 				if err != nil {
 					log.StartLogger.Fatalf("[mosn] [NewMosn] compatible router: %v", err)
 				}
 				if deprecatedRouter.RouterConfigName != "" {
 					m.routerManager.AddOrUpdateRouters(deprecatedRouter)
 				}
-				if _, err := srv.AddListener(lc, true, true); err != nil {
+				if _, err := srv.AddListener(lc, true, true, true); err != nil {
 					log.StartLogger.Fatalf("[mosn] [NewMosn] AddListener error:%s", err.Error())
 				}
 			}
