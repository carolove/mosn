--- conflicted
+++ resolved
@@ -361,7 +361,6 @@
 	networkFiltersFactories []api.NetworkFilterChainFactory, streamFiltersFactories []api.StreamFilterChainFactory,
 	handler *connHandler, stopChan chan struct{}) (*activeListener, error) {
 	al := &activeListener{
-<<<<<<< HEAD
 		listener:                 listener,
 		listenerFiltersFactories: listenerFiltersFactories,
 		networkFiltersFactories:  networkFiltersFactories,
@@ -371,16 +370,6 @@
 		accessLogs:               accessLoggers,
 		updatedLabel:             false,
 		idleTimeout:              lc.ConnectionIdleTimeout,
-=======
-		listener:                listener,
-		networkFiltersFactories: networkFiltersFactories,
-		conns:                   list.New(),
-		handler:                 handler,
-		stopChan:                stopChan,
-		accessLogs:              accessLoggers,
-		updatedLabel:            false,
-		idleTimeout:             lc.ConnectionIdleTimeout,
->>>>>>> 0407b112
 	}
 	al.streamFiltersFactoriesStore.Store(streamFiltersFactories)
 
@@ -574,12 +563,8 @@
 }
 
 func (arc *activeRawConn) UseOriginalDst(ctx context.Context) {
-<<<<<<< HEAD
 	var listener, localListener *activeListener
 	var found bool
-=======
-	var virtualListener, listener, localListener *activeListener
->>>>>>> 0407b112
 
 	for _, lst := range arc.activeListener.handler.listeners {
 		if lst.listenIP == arc.originalDstIP && lst.listenPort == arc.originalDstPort {
@@ -591,12 +576,6 @@
 			localListener = lst
 		}
 
-<<<<<<< HEAD
-=======
-		if lst.listener.Name() == "virtual" {
-			virtualListener = lst
-		}
->>>>>>> 0407b112
 	}
 
 	var ch chan api.Connection
@@ -609,44 +588,27 @@
 	}
 
 	if listener != nil {
-<<<<<<< HEAD
 		found = true
-=======
-		virtualListener = nil
->>>>>>> 0407b112
 		if log.DefaultLogger.GetLogLevel() >= log.INFO {
 			log.DefaultLogger.Infof("[server] [conn] original dst:%s:%d", listener.listenIP, listener.listenPort)
 		}
 		listener.OnAccept(arc.rawc, false, arc.oriRemoteAddr, ch, buf)
 	}
+  
 	if localListener != nil {
-<<<<<<< HEAD
 		found = true
-=======
-		virtualListener = nil
->>>>>>> 0407b112
 		if log.DefaultLogger.GetLogLevel() >= log.INFO {
 			log.DefaultLogger.Infof("[server] [conn] original dst:%s:%d", localListener.listenIP, localListener.listenPort)
 		}
 		localListener.OnAccept(arc.rawc, false, arc.oriRemoteAddr, ch, buf)
 	}
 
-<<<<<<< HEAD
 	// If it can’t find any matching listeners and should using the self listener.
 	if !found {
 		if log.DefaultLogger.GetLogLevel() >= log.INFO {
 			log.DefaultLogger.Infof("[server] [conn] original dst:%s:%d", arc.activeListener.listenIP, arc.activeListener.listenPort)
 		}
 		arc.activeListener.OnAccept(arc.rawc, false, arc.oriRemoteAddr, ch, buf)
-
-=======
-	// If it can’t find any matching listeners and should using the virtual listener.
-	if virtualListener != nil {
-		if log.DefaultLogger.GetLogLevel() >= log.INFO {
-			log.DefaultLogger.Infof("[server] [conn] original dst:%s:%d", virtualListener.listenIP, virtualListener.listenPort)
-		}
-		virtualListener.OnAccept(arc.rawc, false, arc.oriRemoteAddr, ch, buf)
->>>>>>> 0407b112
 	}
 }
 
