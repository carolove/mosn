--- conflicted
+++ resolved
@@ -53,11 +53,7 @@
 			syscall.SIGQUIT, syscall.SIGUSR1, syscall.SIGUSR2)
 
 		for sig := range sigchan {
-<<<<<<< HEAD
 			log.DefaultLogger.Debugf("signal %s received!", sig)
-=======
-			log.DefaultLogger.Debugf(sig.String(), " received!")
->>>>>>> d0fd4a44
 			switch sig {
 			case syscall.SIGQUIT:
 				// quit
@@ -87,50 +83,6 @@
 	}()
 }
 
-<<<<<<< HEAD
-=======
-/*
-//add by wugou.cyf for windows go skd compile compatibility
-func catchSignalsCrossPlatform() {
-	go func() {
-		sigchan := make(chan os.Signal, 1)
-		signal.Notify(sigchan, syscall.SIGTERM, syscall.SIGHUP, syscall.SIGQUIT , //syscall.SIGUSR1, syscall.SIGUSR2
-		)
-
-		for sig := range sigchan {
-			log.DefaultLogger.Println(sig, " received!")
-			switch sig {
-			case syscall.SIGQUIT:
-				// quit
-				for _, f := range onProcessExit {
-					f() // only perform important cleanup actions
-				}
-				os.Exit(0)
-			case syscall.SIGTERM:
-				// stop to quit
-				exitCode := executeShutdownCallbacks("SIGTERM")
-				for _, f := range onProcessExit {
-					f() // only perform important cleanup actions
-				}
-				Stop()
-
-				os.Exit(exitCode)
-				//case syscall.SIGUSR1:
-				// reopen
-				//	log.Reopen()
-			case syscall.SIGHUP:
-				// reload
-				//reconfigure()
-				//case syscall.SIGUSR2:
-				// ignore
-				//}
-			}
-		}
-	}()
-}
-*/
-
->>>>>>> d0fd4a44
 func catchSignalsPosix() {
 	go func() {
 		shutdown := make(chan os.Signal, 1)
@@ -189,11 +141,6 @@
 		return
 	}
 
-<<<<<<< HEAD
-=======
-	log.DefaultLogger.Debugf("ready to pass fds:", listenerFD)
-
->>>>>>> d0fd4a44
 	// Set a flag for the new process start process
 	os.Setenv("_MOSN_GRACEFUL_RESTART", "true")
 	os.Setenv("_MOSN_INHERIT_FD", strconv.Itoa(len(listenerFD)))
@@ -209,7 +156,7 @@
 		log.DefaultLogger.Errorf("Fail to fork %v", err)
 		return
 	}
-<<<<<<< HEAD
+
 	log.DefaultLogger.Infof("SIGHUP received: fork-exec to %d", fork)
 
 	// Stop accepting requests
@@ -218,13 +165,6 @@
 	// Wait for all conections to be finished
 	WaitConnectionsDone(gracefulTimeout)
 	log.DefaultLogger.Infof("process %d gracefully shutdown", os.Getpid())
-=======
-	log.DefaultLogger.Debugf("SIGHUP received: fork-exec to", fork)
-
-	// Wait for all conections to be finished
-	WaitConnectionsDone(time.Duration(time.Second) * 15)
-	log.DefaultLogger.Debugf(strconv.Itoa(os.Getpid()), "Server gracefully shutdown")
->>>>>>> d0fd4a44
 
 	// Stop the old server, all the connections have been closed and the new one is running
 	os.Exit(0)
