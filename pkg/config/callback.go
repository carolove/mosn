--- conflicted
+++ resolved
@@ -65,15 +65,6 @@
 			}
 		}
 
-<<<<<<< HEAD
-		if streamFilter == nil {
-			errMsg := "xds client update listener error: stream filter needed in network filters"
-			log.DefaultLogger.Errorf(errMsg)
-			return errors.New(errMsg)
-		}
-
-=======
->>>>>>> 72cb113b
 		if server := server.GetServer(); server == nil {
 			log.DefaultLogger.Fatal("Server is nil and hasn't been initiated at this time")
 		} else {
@@ -84,20 +75,9 @@
 				return err
 			}
 		}
-<<<<<<< HEAD
-
-	}
-=======
->>>>>>> 72cb113b
 
 	}
 
-<<<<<<< HEAD
-// todo update router dynamically
-func (config *MOSNConfig) OnUpdateRoutes(route *pb.RouteConfiguration) error {
-	log.DefaultLogger.Infof("route: %+v\n", route)
-=======
->>>>>>> 72cb113b
 	return nil
 }
 
