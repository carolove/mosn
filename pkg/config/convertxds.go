package config

import (
	"fmt"
	xdsapi "github.com/envoyproxy/go-control-plane/envoy/api/v2"
	xdsauth "github.com/envoyproxy/go-control-plane/envoy/api/v2/auth"
	xdscluster "github.com/envoyproxy/go-control-plane/envoy/api/v2/cluster"
	xdscore "github.com/envoyproxy/go-control-plane/envoy/api/v2/core"
	xdsendpoint "github.com/envoyproxy/go-control-plane/envoy/api/v2/endpoint"
	xdslistener "github.com/envoyproxy/go-control-plane/envoy/api/v2/listener"
	xdsroute "github.com/envoyproxy/go-control-plane/envoy/api/v2/route"
	xdsaccesslog "github.com/envoyproxy/go-control-plane/envoy/config/filter/accesslog/v2"
	xdshttp "github.com/envoyproxy/go-control-plane/envoy/config/filter/network/http_connection_manager/v2"
	xdsxproxy "gitlab.alipay-inc.com/afe/mosn/pkg/xds-config-model/filter/network/x_proxy/v2"
	xdstcp "github.com/envoyproxy/go-control-plane/envoy/config/filter/network/tcp_proxy/v2"
	xdsutil "github.com/envoyproxy/go-control-plane/pkg/util"
	"github.com/fatih/structs"
	"github.com/gogo/protobuf/types"
	"gitlab.alipay-inc.com/afe/mosn/pkg/api/v2"
	"gitlab.alipay-inc.com/afe/mosn/pkg/log"
	"gitlab.alipay-inc.com/afe/mosn/pkg/protocol"
	"net"
	"strings"
	"time"
)

var supportFilter map[string]bool = map[string]bool{
	xdsutil.HTTPConnectionManager: true,
	v2.SOFARPC_INBOUND_FILTER:     true,
	v2.SOFARPC_OUTBOUND_FILTER:    true,
	v2.X_PROXY:          true,
}

var httpBaseConfig map[string]bool = map[string]bool{
	xdsutil.HTTPConnectionManager: true,
	v2.SOFARPC_INBOUND_FILTER:     true,
	v2.SOFARPC_OUTBOUND_FILTER:    true,
}

func convertListenerConfig(xdsListener *xdsapi.Listener) *v2.ListenerConfig {
	if !isSupport(xdsListener) {
		return nil
	}

	listenerConfig := &v2.ListenerConfig{
		Name:                                  xdsListener.GetName(),
		Addr:                                  convertAddress(&xdsListener.Address),
		BindToPort:                            convertBindToPort(xdsListener.GetDeprecatedV1()),
		PerConnBufferLimitBytes:               xdsListener.GetPerConnectionBufferLimitBytes().GetValue(),
		HandOffRestoredDestinationConnections: xdsListener.GetUseOriginalDst().GetValue(),
		AccessLogs:                            convertAccessLogs(xdsListener),
	}

	if listenerConfig.HandOffRestoredDestinationConnections {
		return listenerConfig
	}

	listenerConfig.FilterChains = convertFilterChains(xdsListener.GetFilterChains())
	return listenerConfig
}

func convertClustersConfig(xdsClusters []*xdsapi.Cluster) []*v2.Cluster {
	if xdsClusters == nil {
		return nil
	}
	clusters := make([]*v2.Cluster, 0, len(xdsClusters))
	for _, xdsCluster := range xdsClusters {
		cluster := &v2.Cluster{
			Name:                 xdsCluster.GetName(),
			ClusterType:          convertClusterType(xdsCluster.GetType()),
			LbType:               convertLbPolicy(xdsCluster.GetLbPolicy()),
			LBSubSetConfig:       convertLbSubSetConfig(xdsCluster.GetLbSubsetConfig()),
			MaxRequestPerConn:    xdsCluster.GetMaxRequestsPerConnection().GetValue(),
			ConnBufferLimitBytes: xdsCluster.GetPerConnectionBufferLimitBytes().GetValue(),
			HealthCheck:          convertHealthChecks(xdsCluster.GetHealthChecks()),
			CirBreThresholds:     convertCircuitBreakers(xdsCluster.GetCircuitBreakers()),
			OutlierDetection:     convertOutlierDetection(xdsCluster.GetOutlierDetection()),
			Hosts:                convertClusterHosts(xdsCluster.GetHosts()),
			Spec:                 convertSpec(xdsCluster),
			TLS:                  convertTLS(xdsCluster.GetTlsContext()),
		}

		clusters = append(clusters, cluster)
	}

	return clusters
}

func convertEndpointsConfig(xdsEndpoint *xdsendpoint.LocalityLbEndpoints) []v2.Host {
	if xdsEndpoint == nil {
		return nil
	}
	hosts := make([]v2.Host, 0, len(xdsEndpoint.GetLbEndpoints()))
	for _, xdsHost := range xdsEndpoint.GetLbEndpoints() {
		var address string
		if xdsAddress, ok := xdsHost.GetEndpoint().GetAddress().GetAddress().(*xdscore.Address_SocketAddress); ok {
			if xdsPort, ok := xdsAddress.SocketAddress.GetPortSpecifier().(*xdscore.SocketAddress_PortValue); ok {
				address = fmt.Sprintf("%s:%d", xdsAddress.SocketAddress.GetAddress(), xdsPort.PortValue)
			} else if xdsPort, ok := xdsAddress.SocketAddress.GetPortSpecifier().(*xdscore.SocketAddress_NamedPort); ok {
				address = fmt.Sprintf("%s:%s", xdsAddress.SocketAddress.GetAddress(), xdsPort.NamedPort)
			} else {
				log.DefaultLogger.Warnf("unsupported port type")
				continue
			}

		} else if xdsAddress, ok := xdsHost.GetEndpoint().GetAddress().GetAddress().(*xdscore.Address_Pipe); ok {
			address = xdsAddress.Pipe.GetPath()
		} else {
			log.DefaultLogger.Warnf("unsupported address type")
			continue
		}
		host := v2.Host{
			Address:  address,
			Weight:   xdsHost.GetLoadBalancingWeight().GetValue(),
			MetaData: convertMeta(xdsHost.Metadata),
		}
		hosts = append(hosts, host)
	}
	return hosts
}

// todo: more filter type support
func isSupport(xdsListener *xdsapi.Listener) bool {
	if xdsListener == nil {
		return false
	}
	if xdsListener.UseOriginalDst.GetValue() {
		return true
	}
	for _, filterChain := range xdsListener.GetFilterChains() {
		for _, filter := range filterChain.GetFilters() {
			if value, ok := supportFilter[filter.GetName()]; !ok || !value {
				return false
			}
		}
	}
	return true
}

func convertBindToPort(xdsDeprecatedV1 *xdsapi.Listener_DeprecatedV1) bool {
	if xdsDeprecatedV1 == nil || xdsDeprecatedV1.GetBindToPort() == nil {
		return true
	}
	return xdsDeprecatedV1.GetBindToPort().GetValue()
}

// todo: more filter config support
func convertAccessLogs(xdsListener *xdsapi.Listener) []v2.AccessLog {
	if xdsListener == nil {
		return nil
	}

	accessLogs := make([]v2.AccessLog, 0)
	for _, xdsFilterChain := range xdsListener.GetFilterChains() {
		for _, xdsFilter := range xdsFilterChain.GetFilters() {
			if value, ok := httpBaseConfig[xdsFilter.GetName()]; ok && value {
				filterConfig := &xdshttp.HttpConnectionManager{}
				xdsutil.StructToMessage(xdsFilter.GetConfig(), filterConfig)
				for _, accConfig := range filterConfig.GetAccessLog() {
					if accConfig.Name == xdsutil.FileAccessLog {
						als := &xdsaccesslog.FileAccessLog{}
						xdsutil.StructToMessage(accConfig.GetConfig(), als)
						accessLog := v2.AccessLog{
							Path:   als.GetPath(),
							Format: als.GetFormat(),
						}
						accessLogs = append(accessLogs, accessLog)
					}
				}
			} else if xdsFilter.GetName() == xdsutil.TCPProxy {
				filterConfig := &xdstcp.TcpProxy{}
				xdsutil.StructToMessage(xdsFilter.GetConfig(), filterConfig)
				for _, accConfig := range filterConfig.GetAccessLog() {
					if accConfig.Name == xdsutil.FileAccessLog {
						als := &xdsaccesslog.FileAccessLog{}
						xdsutil.StructToMessage(accConfig.GetConfig(), als)
						accessLog := v2.AccessLog{
							Path:   als.GetPath(),
							Format: als.GetFormat(),
						}
						accessLogs = append(accessLogs, accessLog)
					}
				}
<<<<<<< HEAD
			} else if xdsFilter.GetName() == v2.X_PROTOCOL_FILTER {
				//TODO
=======
			} else if xdsFilter.GetName() == v2.X_PROXY {
				filterConfig := &xdsxproxy.XProxy{}
				xdsutil.StructToMessage(xdsFilter.GetConfig(), filterConfig)
				for _, accConfig := range filterConfig.GetAccessLog() {
					if accConfig.Name == xdsutil.FileAccessLog {
						als := &xdsaccesslog.FileAccessLog{}
						xdsutil.StructToMessage(accConfig.GetConfig(), als)
						accessLog := v2.AccessLog{
							Path:   als.GetPath(),
							Format: als.GetFormat(),
						}
						accessLogs = append(accessLogs, accessLog)
					}
				}
>>>>>>> 3ad92fe4
			} else {
				log.DefaultLogger.Fatalf("unsupport filter config type, filter name: %s", xdsFilter.GetName())
			}
		}
	}
	return accessLogs
}



func convertFilterChains(xdsFilterChains []xdslistener.FilterChain) []v2.FilterChain {
	if xdsFilterChains == nil {
		return nil
	}
	filterChains := make([]v2.FilterChain, 0, len(xdsFilterChains))
	for _, xdsFilterChain := range xdsFilterChains {
		filterChain := v2.FilterChain{
			FilterChainMatch: xdsFilterChain.GetFilterChainMatch().String(),
			TLS:              convertTLS(xdsFilterChain.GetTlsContext()),
			Filters:          convertFilters(xdsFilterChain.GetFilters()),
		}
		filterChains = append(filterChains, filterChain)
	}
	return filterChains
}

func convertFilters(xdsFilters []xdslistener.Filter) []v2.Filter {
	if xdsFilters == nil {
		return nil
	}
	filters := make([]v2.Filter, 0, len(xdsFilters))
	for _, xdsFilter := range xdsFilters {
		filter := v2.Filter{
			Name:   v2.DEFAULT_NETWORK_FILTER,
			Config: convertFilterConfig(xdsFilter.GetName(), xdsFilter.GetConfig()),
		}
		filters = append(filters, filter)
	}
	return filters
}

// TODO: more filter config support
func convertFilterConfig(name string, s *types.Struct) map[string]interface{} {
	if s == nil {
		return nil
	}
	if name == xdsutil.HTTPConnectionManager {
		filterConfig := &xdshttp.HttpConnectionManager{}
		xdsutil.StructToMessage(s, filterConfig)
		proxyConfig := v2.Proxy{
			DownstreamProtocol: string(protocol.Http2),
			UpstreamProtocol:   string(protocol.Http2),
			VirtualHosts:       convertVirtualHosts(filterConfig.GetRouteConfig()),
		}
		return structs.Map(proxyConfig)
	} else if name == v2.SOFARPC_OUTBOUND_FILTER || name == v2.SOFARPC_INBOUND_FILTER {
		filterConfig := &xdshttp.HttpConnectionManager{}
		xdsutil.StructToMessage(s, filterConfig)
		proxyConfig := v2.Proxy{
			DownstreamProtocol: string(protocol.SofaRpc),
			UpstreamProtocol:   string(protocol.SofaRpc),
			VirtualHosts:       convertVirtualHosts(filterConfig.GetRouteConfig()),
		}
		return structs.Map(proxyConfig)
	}else if name == v2.X_PROXY {
		filterConfig := &xdsxproxy.XProxy{}
		proxyConfig := v2.Proxy{
			DownstreamProtocol: filterConfig.GetDownstreamProtocol().String(),
			UpstreamProtocol:   filterConfig.GetUpstreamProtocol().String(),
			VirtualHosts:       convertVirtualHosts(filterConfig.GetRouteConfig()),
		}
		return structs.Map(proxyConfig)
<<<<<<< HEAD
	} else if name == v2.X_PROTOCOL_FILTER {
		//TODO
	} else {
=======
	}else{
>>>>>>> 3ad92fe4
		log.DefaultLogger.Fatalf("unsupport filter config, filter name: %s", name)
	}
	return nil
}

func convertVirtualHosts(xdsRouteConfig *xdsapi.RouteConfiguration) []*v2.VirtualHost {
	if xdsRouteConfig == nil {
		return nil
	}
	virtualHosts := make([]*v2.VirtualHost, 0)
<<<<<<< HEAD
	if xdsRouteConfig := xdsFilterConfig.GetRouteConfig(); xdsRouteConfig != nil {
		for _, xdsVirtualHost := range xdsRouteConfig.GetVirtualHosts() {
			virtualHost := &v2.VirtualHost{
				Name:            xdsVirtualHost.GetName(),
				Domains:         xdsVirtualHost.GetDomains(),
				Routers:         convertRoutes(xdsVirtualHost.GetRoutes()),
				RequireTls:      xdsVirtualHost.GetRequireTls().String(),
				VirtualClusters: convertVirtualClusters(xdsVirtualHost.GetVirtualClusters()),
			}
			virtualHosts = append(virtualHosts, virtualHost)
=======

	for _, xdsVirtualHost := range xdsRouteConfig.GetVirtualHosts() {
		virtualHost := &v2.VirtualHost{
			Name:            xdsVirtualHost.GetName(),
			Domains:         xdsVirtualHost.GetDomains(),
			Routers:         convertRoutes(xdsVirtualHost.GetRoutes()),
			RequireTls:      xdsVirtualHost.GetRequireTls().String(),
			VirtualClusters: convertVirtualClusters(xdsVirtualHost.GetVirtualClusters()),
>>>>>>> 3ad92fe4
		}
		virtualHosts = append(virtualHosts, virtualHost)
	}

	return virtualHosts
}

func convertRoutes(xdsRoutes []xdsroute.Route) []v2.Router {
	if xdsRoutes == nil {
		return nil
	}
	routes := make([]v2.Router, 0, len(xdsRoutes))
	for _, xdsRoute := range xdsRoutes {
		if xdsRouteAction := xdsRoute.GetRoute(); xdsRouteAction != nil {
			route := v2.Router{
				Match:     convertRouteMatch(xdsRoute.GetMatch()),
				Route:     convertRouteAction(xdsRouteAction),
				Metadata:  convertMeta(xdsRoute.GetMetadata()),
				Decorator: v2.Decorator(xdsRoute.GetDecorator().String()),
			}
			routes = append(routes, route)
		} else if xdsRouteAction := xdsRoute.GetRedirect(); xdsRouteAction != nil {
			route := v2.Router{
				Match:     convertRouteMatch(xdsRoute.GetMatch()),
				Redirect:  convertRedirectAction(xdsRouteAction),
				Metadata:  convertMeta(xdsRoute.GetMetadata()),
				Decorator: v2.Decorator(xdsRoute.GetDecorator().String()),
			}
			routes = append(routes, route)
		} else {
			log.DefaultLogger.Fatalf("unsupport route actin, just Route and Redirect support yet, ignore this route")
			continue
		}
	}
	return routes
}

func convertRouteMatch(xdsRouteMatch xdsroute.RouteMatch) v2.RouterMatch {
	return v2.RouterMatch{
		Prefix:        xdsRouteMatch.GetPrefix(),
		Path:          xdsRouteMatch.GetPath(),
		Regex:         xdsRouteMatch.GetRegex(),
		CaseSensitive: xdsRouteMatch.GetCaseSensitive().GetValue(),
		Runtime:       convertRuntime(xdsRouteMatch.GetRuntime()),
		Headers:       convertHeaders(xdsRouteMatch.GetHeaders()),
	}
}

func convertRuntime(xdsRuntime *xdscore.RuntimeUInt32) v2.RuntimeUInt32 {
	if xdsRuntime == nil {
		return v2.RuntimeUInt32{}
	}
	return v2.RuntimeUInt32{
		DefaultValue: xdsRuntime.GetDefaultValue(),
		RuntimeKey:   xdsRuntime.GetRuntimeKey(),
	}
}

func convertHeaders(xdsHeaders []*xdsroute.HeaderMatcher) []v2.HeaderMatcher {
	if xdsHeaders == nil {
		return nil
	}
	headerMatchers := make([]v2.HeaderMatcher, 0, len(xdsHeaders))
	for _, xdsHeader := range xdsHeaders {
		headerMatcher := v2.HeaderMatcher{
			Name:  xdsHeader.GetName(),
			Value: xdsHeader.GetValue(),
			Regex: xdsHeader.GetRegex().GetValue(),
		}
		headerMatchers = append(headerMatchers, headerMatcher)
	}
	return headerMatchers
}

func convertMeta(xdsMeta *xdscore.Metadata) v2.Metadata {
	if xdsMeta == nil {
		return nil
	}
	meta := make(map[string]interface{}, len(xdsMeta.GetFilterMetadata()))
	for key, value := range xdsMeta.GetFilterMetadata() {
		meta[key] = value.String()
	}
	return meta
}

func convertRouteAction(xdsRouteAction *xdsroute.RouteAction) v2.RouteAction {
	if xdsRouteAction == nil {
		return v2.RouteAction{}
	}
	return v2.RouteAction{
		ClusterName:      xdsRouteAction.GetCluster(),
		ClusterHeader:    xdsRouteAction.GetClusterHeader(),
		WeightedClusters: convertWeightedClusters(xdsRouteAction.GetWeightedClusters()),
		MetadataMatch:    convertMeta(xdsRouteAction.GetMetadataMatch()),
		Timeout:          convertTimeDurPoint2TimeDur(xdsRouteAction.GetTimeout()),
		RetryPolicy:      convertRetryPolicy(xdsRouteAction.GetRetryPolicy()),
	}
}

func convertTimeDurPoint2TimeDur(duration *time.Duration) time.Duration {
	if duration == nil {
		return time.Duration(0)
	}
	return *duration
}

func convertWeightedClusters(xdsWeightedClusters *xdsroute.WeightedCluster) []v2.WeightedCluster {
	if xdsWeightedClusters == nil {
		return nil
	}
	weightedClusters := make([]v2.WeightedCluster, 0, len(xdsWeightedClusters.GetClusters()))
	for _, cluster := range xdsWeightedClusters.GetClusters() {
		weightedCluster := v2.WeightedCluster{
			Clusters:         convertWeightedCluster(cluster),
			RuntimeKeyPrefix: xdsWeightedClusters.GetRuntimeKeyPrefix(),
		}
		weightedClusters = append(weightedClusters, weightedCluster)
	}
	return weightedClusters
}

func convertWeightedCluster(xdsWeightedCluster *xdsroute.WeightedCluster_ClusterWeight) v2.ClusterWeight {
	if xdsWeightedCluster == nil {
		return v2.ClusterWeight{}
	}
	return v2.ClusterWeight{
		Name:          xdsWeightedCluster.GetName(),
		Weight:        xdsWeightedCluster.GetWeight().GetValue(),
		MetadataMatch: convertMeta(xdsWeightedCluster.GetMetadataMatch()),
	}
}

func convertRetryPolicy(xdsRetryPolicy *xdsroute.RouteAction_RetryPolicy) *v2.RetryPolicy {
	if xdsRetryPolicy == nil {
		return &v2.RetryPolicy{}
	}
	return &v2.RetryPolicy{
		RetryOn:      len(xdsRetryPolicy.GetRetryOn()) > 0,
		RetryTimeout: convertTimeDurPoint2TimeDur(xdsRetryPolicy.GetPerTryTimeout()),
		NumRetries:   xdsRetryPolicy.GetNumRetries().GetValue(),
	}
}

func convertRedirectAction(xdsRedirectAction *xdsroute.RedirectAction) v2.RedirectAction {
	if xdsRedirectAction == nil {
		return v2.RedirectAction{}
	}
	return v2.RedirectAction{
		HostRedirect: xdsRedirectAction.GetHostRedirect(),
		PathRedirect: xdsRedirectAction.GetPathRedirect(),
		ResponseCode: uint32(xdsRedirectAction.GetResponseCode()),
	}
}

func convertVirtualClusters(xdsVirtualClusters []*xdsroute.VirtualCluster) []v2.VirtualCluster {
	if xdsVirtualClusters == nil {
		return nil
	}
	virtualClusters := make([]v2.VirtualCluster, 0, len(xdsVirtualClusters))
	for _, xdsVirtualCluster := range xdsVirtualClusters {
		virtualCluster := v2.VirtualCluster{
			Pattern: xdsVirtualCluster.GetPattern(),
			Name:    xdsVirtualCluster.GetName(),
			Method:  xdsVirtualCluster.GetMethod().String(),
		}
		virtualClusters = append(virtualClusters, virtualCluster)
	}
	return virtualClusters
}

func convertAddress(xdsAddress *xdscore.Address) net.Addr {
	if xdsAddress == nil {
		return nil
	}
	var address string
	if addr, ok := xdsAddress.GetAddress().(*xdscore.Address_SocketAddress); ok {
		if xdsPort, ok := addr.SocketAddress.GetPortSpecifier().(*xdscore.SocketAddress_PortValue); ok {
			address = fmt.Sprintf("%s:%d", addr.SocketAddress.GetAddress(), xdsPort.PortValue)
		} else {
			log.DefaultLogger.Warnf("only port value supported")
			return nil
		}
	} else {
		log.DefaultLogger.Fatalf("only SocketAddress supported")
		return nil
	}

	tcpAddr, err := net.ResolveTCPAddr("tcp", address)
	if err != nil {
		log.DefaultLogger.Fatalf("Invalid address: %v", err)
		return nil
	}
	return tcpAddr
}

func convertClusterType(xdsClusterType xdsapi.Cluster_DiscoveryType) v2.ClusterType {
	switch xdsClusterType {
	case xdsapi.Cluster_STATIC:
		return v2.STATIC_CLUSTER
	case xdsapi.Cluster_STRICT_DNS:
	case xdsapi.Cluster_LOGICAL_DNS:
	case xdsapi.Cluster_EDS:
		return v2.DYNAMIC_CLUSTER
	case xdsapi.Cluster_ORIGINAL_DST:
	}
	//log.DefaultLogger.Fatalf("unsupported cluster type: %s, exchage to SIMPLE_CLUSTER", xdsClusterType.String())
	return v2.SIMPLE_CLUSTER
}

func convertLbPolicy(xdsLbPolicy xdsapi.Cluster_LbPolicy) v2.LbType {
	switch xdsLbPolicy {
	case xdsapi.Cluster_ROUND_ROBIN:
		return v2.LB_ROUNDROBIN
	case xdsapi.Cluster_LEAST_REQUEST:
	case xdsapi.Cluster_RING_HASH:
	case xdsapi.Cluster_RANDOM:
		return v2.LB_RANDOM
	case xdsapi.Cluster_ORIGINAL_DST_LB:
	case xdsapi.Cluster_MAGLEV:
	}
	//log.DefaultLogger.Fatalf("unsupported lb policy: %s, exchange to LB_RANDOM", xdsLbPolicy.String())
	return v2.LB_RANDOM
}

func convertLbSubSetConfig(xdsLbSubsetConfig *xdsapi.Cluster_LbSubsetConfig) v2.LBSubsetConfig {
	if xdsLbSubsetConfig == nil {
		return v2.LBSubsetConfig{}
	}
	return v2.LBSubsetConfig{
		FallBackPolicy:  uint8(xdsLbSubsetConfig.GetFallbackPolicy()),
		DefaultSubset:   convertTypesStruct(xdsLbSubsetConfig.GetDefaultSubset()),
		SubsetSelectors: convertSubsetSelectors(xdsLbSubsetConfig.GetSubsetSelectors()),
	}
}

func convertTypesStruct(s *types.Struct) map[string]string {
	if s == nil {
		return nil
	}
	meta := make(map[string]string, len(s.GetFields()))
	for key, value := range s.GetFields() {
		meta[key] = value.String()
	}
	return meta
}

func convertSubsetSelectors(xdsSubsetSelectors []*xdsapi.Cluster_LbSubsetConfig_LbSubsetSelector) [][]string {
	if xdsSubsetSelectors == nil {
		return nil
	}
	subsetSelectors := make([][]string, 0, len(xdsSubsetSelectors))
	for _, xdsSubsetSelector := range xdsSubsetSelectors {
		subsetSelectors = append(subsetSelectors, xdsSubsetSelector.GetKeys())
	}
	return subsetSelectors
}

func convertHealthChecks(xdsHealthChecks []*xdscore.HealthCheck) v2.HealthCheck {
	if xdsHealthChecks == nil || len(xdsHealthChecks) == 0 || xdsHealthChecks[0] == nil {
		return v2.HealthCheck{}
	}

	return v2.HealthCheck{
		Timeout:            convertDuration(xdsHealthChecks[0].GetTimeout()),
		HealthyThreshold:   xdsHealthChecks[0].GetHealthyThreshold().GetValue(),
		UnhealthyThreshold: xdsHealthChecks[0].GetUnhealthyThreshold().GetValue(),
		Interval:           convertDuration(xdsHealthChecks[0].GetInterval()),
		IntervalJitter:     convertDuration(xdsHealthChecks[0].GetIntervalJitter()),
	}
}

func convertCircuitBreakers(xdsCircuitBreaker *xdscluster.CircuitBreakers) v2.CircuitBreakers {
	if xdsCircuitBreaker == nil {
		return v2.CircuitBreakers{}
	}
	thresholds := make([]v2.Thresholds, 0, len(xdsCircuitBreaker.GetThresholds()))
	for _, xdsThreshold := range xdsCircuitBreaker.GetThresholds() {
		threshold := v2.Thresholds{
			Priority:           v2.RoutingPriority(xdsThreshold.GetPriority().String()),
			MaxConnections:     xdsThreshold.GetMaxConnections().GetValue(),
			MaxPendingRequests: xdsThreshold.GetMaxPendingRequests().GetValue(),
			MaxRequests:        xdsThreshold.GetMaxRequests().GetValue(),
			MaxRetries:         xdsThreshold.GetMaxRetries().GetValue(),
		}
		thresholds = append(thresholds, threshold)
	}
	return v2.CircuitBreakers{
		Thresholds: thresholds,
	}
}

func convertOutlierDetection(xdsOutlierDetection *xdscluster.OutlierDetection) v2.OutlierDetection {
	if xdsOutlierDetection == nil {
		return v2.OutlierDetection{}
	}
	return v2.OutlierDetection{
		Consecutive_5Xx:                    xdsOutlierDetection.GetConsecutive_5Xx().GetValue(),
		Interval:                           convertDuration(xdsOutlierDetection.GetInterval()),
		BaseEjectionTime:                   convertDuration(xdsOutlierDetection.GetBaseEjectionTime()),
		MaxEjectionPercent:                 xdsOutlierDetection.GetMaxEjectionPercent().GetValue(),
		ConsecutiveGatewayFailure:          xdsOutlierDetection.GetEnforcingConsecutive_5Xx().GetValue(),
		EnforcingConsecutive5xx:            xdsOutlierDetection.GetConsecutive_5Xx().GetValue(),
		EnforcingConsecutiveGatewayFailure: xdsOutlierDetection.GetEnforcingConsecutiveGatewayFailure().GetValue(),
		EnforcingSuccessRate:               xdsOutlierDetection.GetEnforcingSuccessRate().GetValue(),
		SuccessRateMinimumHosts:            xdsOutlierDetection.GetSuccessRateMinimumHosts().GetValue(),
		SuccessRateRequestVolume:           xdsOutlierDetection.GetSuccessRateRequestVolume().GetValue(),
		SuccessRateStdevFactor:             xdsOutlierDetection.GetSuccessRateStdevFactor().GetValue(),
	}
}

func convertSpec(xdsCluster *xdsapi.Cluster) v2.ClusterSpecInfo {
	if xdsCluster == nil || xdsCluster.GetEdsClusterConfig() == nil {
		return v2.ClusterSpecInfo{}
	}
	specs := make([]v2.SubscribeSpec, 0, 1)
	spec := v2.SubscribeSpec{
		ServiceName: xdsCluster.GetEdsClusterConfig().GetServiceName(),
	}
	specs = append(specs, spec)
	return v2.ClusterSpecInfo{
		Subscribes: specs,
	}
}

func convertClusterHosts(xdsHosts []*xdscore.Address) []v2.Host {
	if xdsHosts == nil {
		return nil
	}
	hostsWithMetaData := make([]v2.Host, 0, len(xdsHosts))
	for _, xdsHost := range xdsHosts {
		hostWithMetaData := v2.Host{
			Address: convertAddress(xdsHost).String(),
		}
		hostsWithMetaData = append(hostsWithMetaData, hostWithMetaData)
	}
	return hostsWithMetaData
}

func convertDuration(p *types.Duration) time.Duration {
	if p == nil {
		return time.Duration(0)
	}
	d := time.Duration(p.Seconds) * time.Second
	if p.Nanos != 0 {
		if dur := d + time.Duration(p.Nanos); (dur < 0) != (p.Nanos < 0) {
			log.DefaultLogger.Fatalf("duration: %#v is out of range for time.Duration, ignore nanos", p)
		}
	}
	return d
}

func convertTLS(xdsTlsContext interface{}) v2.TLSConfig {
	var config v2.TLSConfig
	var isDownstream bool
	var common *xdsauth.CommonTlsContext

	if xdsTlsContext == nil {
		return config
	}
	if context, ok := xdsTlsContext.(*xdsauth.DownstreamTlsContext); ok {
		if context.GetRequireClientCertificate() != nil {
			config.VerifyClient = context.GetRequireClientCertificate().GetValue()
		}
		common = context.GetCommonTlsContext()
		isDownstream = true
	} else if context, ok := xdsTlsContext.(*xdsauth.UpstreamTlsContext); ok {
		config.ServerName = context.GetSni()
		common = context.GetCommonTlsContext()
		isDownstream = false
	}
	if common == nil {
		return config
	}
	// Currently only a single certificate is supported
	if common.GetTlsCertificates() != nil {
		for _, cert := range common.GetTlsCertificates() {
			if cert.GetCertificateChain() != nil && cert.GetPrivateKey() != nil {
				config.CertChain = cert.GetCertificateChain().String()
				config.PrivateKey = cert.GetPrivateKey().String()
			}
		}
	}

	if common.GetValidationContext() != nil && common.GetValidationContext().GetTrustedCa() != nil {
		config.CACert = common.GetValidationContext().GetTrustedCa().String()
	}
	if common.GetAlpnProtocols() != nil {
		config.ALPN = strings.Join(common.GetAlpnProtocols(), ",")
	}
	param := common.GetTlsParams()
	if param != nil {
		if param.GetCipherSuites() != nil {
			config.CipherSuites = strings.Join(param.GetCipherSuites(), ":")
		}
		if param.GetEcdhCurves() != nil {
			config.EcdhCurves = strings.Join(param.GetEcdhCurves(), ",")
		}
		config.MinVersion = xdsauth.TlsParameters_TlsProtocol_name[int32(param.GetTlsMinimumProtocolVersion())]
		config.MaxVersion = xdsauth.TlsParameters_TlsProtocol_name[int32(param.GetTlsMaximumProtocolVersion())]
	}

	if isDownstream && (config.CertChain == "" || config.PrivateKey == "") {
		log.DefaultLogger.Fatalf("tls_certificates are required in downstream tls_context")
		config.Status = false
		return config
	}

	config.Status = true
	config.Inspector = true
	return config
}<|MERGE_RESOLUTION|>--- conflicted
+++ resolved
@@ -181,10 +181,7 @@
 						accessLogs = append(accessLogs, accessLog)
 					}
 				}
-<<<<<<< HEAD
-			} else if xdsFilter.GetName() == v2.X_PROTOCOL_FILTER {
-				//TODO
-=======
+
 			} else if xdsFilter.GetName() == v2.X_PROXY {
 				filterConfig := &xdsxproxy.XProxy{}
 				xdsutil.StructToMessage(xdsFilter.GetConfig(), filterConfig)
@@ -199,7 +196,6 @@
 						accessLogs = append(accessLogs, accessLog)
 					}
 				}
->>>>>>> 3ad92fe4
 			} else {
 				log.DefaultLogger.Fatalf("unsupport filter config type, filter name: %s", xdsFilter.GetName())
 			}
@@ -272,13 +268,7 @@
 			VirtualHosts:       convertVirtualHosts(filterConfig.GetRouteConfig()),
 		}
 		return structs.Map(proxyConfig)
-<<<<<<< HEAD
-	} else if name == v2.X_PROTOCOL_FILTER {
-		//TODO
-	} else {
-=======
 	}else{
->>>>>>> 3ad92fe4
 		log.DefaultLogger.Fatalf("unsupport filter config, filter name: %s", name)
 	}
 	return nil
@@ -289,18 +279,7 @@
 		return nil
 	}
 	virtualHosts := make([]*v2.VirtualHost, 0)
-<<<<<<< HEAD
-	if xdsRouteConfig := xdsFilterConfig.GetRouteConfig(); xdsRouteConfig != nil {
-		for _, xdsVirtualHost := range xdsRouteConfig.GetVirtualHosts() {
-			virtualHost := &v2.VirtualHost{
-				Name:            xdsVirtualHost.GetName(),
-				Domains:         xdsVirtualHost.GetDomains(),
-				Routers:         convertRoutes(xdsVirtualHost.GetRoutes()),
-				RequireTls:      xdsVirtualHost.GetRequireTls().String(),
-				VirtualClusters: convertVirtualClusters(xdsVirtualHost.GetVirtualClusters()),
-			}
-			virtualHosts = append(virtualHosts, virtualHost)
-=======
+
 
 	for _, xdsVirtualHost := range xdsRouteConfig.GetVirtualHosts() {
 		virtualHost := &v2.VirtualHost{
@@ -309,7 +288,6 @@
 			Routers:         convertRoutes(xdsVirtualHost.GetRoutes()),
 			RequireTls:      xdsVirtualHost.GetRequireTls().String(),
 			VirtualClusters: convertVirtualClusters(xdsVirtualHost.GetVirtualClusters()),
->>>>>>> 3ad92fe4
 		}
 		virtualHosts = append(virtualHosts, virtualHost)
 	}
