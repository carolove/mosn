/*
 * Licensed to the Apache Software Foundation (ASF) under one or more
 * contributor license agreements.  See the NOTICE file distributed with
 * this work for additional information regarding copyright ownership.
 * The ASF licenses this file to You under the Apache License, Version 2.0
 * (the "License"); you may not use this file except in compliance with
 * the License.  You may obtain a copy of the License at
 *
 *     http://www.apache.org/licenses/LICENSE-2.0
 *
 * Unless required by applicable law or agreed to in writing, software
 * distributed under the License is distributed on an "AS IS" BASIS,
 * WITHOUT WARRANTIES OR CONDITIONS OF ANY KIND, either express or implied.
 * See the License for the specific language governing permissions and
 * limitations under the License.
 */

package utils

import (
	"net"
	"strconv"
	"strings"

	"github.com/gogo/protobuf/jsonpb"
	v1 "istio.io/api/mixer/v1"
<<<<<<< HEAD
	"sofastack.io/sofa-mosn/pkg/types"
=======
	v2 "sofastack.io/sofa-mosn/pkg/api/v2"
>>>>>>> 5f623da7
)

const (
//kPerHostMetadataKey = "istio"
)

// GetDestinationUID function
func GetDestinationUID(metadata v2.Metadata) (uid string, err error) {
	// TODO
	return "", nil
	/*
		v, exist := metadata[kPerHostMetadataKey]
		if !exist {
			err = fmt.Errorf("cannot find %s metadata", kPerHostMetadataKey)
			return
		}
	*/
}

// GetIPPort return ip and port of address
func GetIPPort(address net.Addr) (ip string, port int32, ret bool) {
	ret = false
	array := strings.Split(address.String(), ":")
	if len(array) != 2 {
		return
	}
	p, err := strconv.Atoi(array[1])
	if err != nil {
		return
	}

	ip = array[0]
	port = int32(p)
	ret = true
	return
}

// FormatAttributesString return attributes json string
func FormatAttributesString(attributes *v1.Attributes) (str string, err error) {
	var mar jsonpb.Marshaler
	str, err = mar.MarshalToString(attributes)

	return
}<|MERGE_RESOLUTION|>--- conflicted
+++ resolved
@@ -24,11 +24,7 @@
 
 	"github.com/gogo/protobuf/jsonpb"
 	v1 "istio.io/api/mixer/v1"
-<<<<<<< HEAD
-	"sofastack.io/sofa-mosn/pkg/types"
-=======
 	v2 "sofastack.io/sofa-mosn/pkg/api/v2"
->>>>>>> 5f623da7
 )
 
 const (
