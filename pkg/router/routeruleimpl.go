/*
 * Licensed to the Apache Software Foundation (ASF) under one or more
 * contributor license agreements.  See the NOTICE file distributed with
 * this work for additional information regarding copyright ownership.
 * The ASF licenses this file to You under the Apache License, Version 2.0
 * (the "License"); you may not use this file except in compliance with
 * the License.  You may obtain a copy of the License at
 *
 *     http://www.apache.org/licenses/LICENSE-2.0
 *
 * Unless required by applicable law or agreed to in writing, software
 * distributed under the License is distributed on an "AS IS" BASIS,
 * WITHOUT WARRANTIES OR CONDITIONS OF ANY KIND, either express or implied.
 * See the License for the specific language governing permissions and
 * limitations under the License.
 */

package router

import (
	"math/rand"
	"regexp"
	"strings"
	"time"

	"sync"

	"github.com/alipay/sofa-mosn/pkg/api/v2"
	"github.com/alipay/sofa-mosn/pkg/log"
	"github.com/alipay/sofa-mosn/pkg/protocol"
	httpmosn "github.com/alipay/sofa-mosn/pkg/protocol/http"
	"github.com/alipay/sofa-mosn/pkg/types"
	multimap "github.com/jwangsadinata/go-multimap/slicemultimap"
)

// NewRouteRuleImplBase
// new routerule implement basement
func NewRouteRuleImplBase(vHost *VirtualHostImpl, route *v2.Router) (*RouteRuleImplBase, error) {
	routeRuleImplBase := RouteRuleImplBase{
		vHost:         vHost,
		routerMatch:   route.Match,
		routerAction:  route.Route,
		clusterName:   route.Route.ClusterName,
		randInstance:  rand.New(rand.NewSource(time.Now().UnixNano())),
		configHeaders: getRouterHeaders(route.Match.Headers),
<<<<<<< HEAD
		perFilterConfig: route.PerFilterConfig,
=======
		policy:        &routerPolicy{},
>>>>>>> 0f370bb6
	}

	routeRuleImplBase.weightedClusters, routeRuleImplBase.totalClusterWeight = getWeightedClusterEntry(route.Route.WeightedClusters)
	if route.Route.RetryPolicy != nil {
		routeRuleImplBase.policy.retryOn = route.Route.RetryPolicy.RetryOn
		routeRuleImplBase.policy.retryTimeout = route.Route.RetryPolicy.RetryTimeout
		routeRuleImplBase.policy.numRetries = route.Route.RetryPolicy.NumRetries
	}

	// todo add header match to route base
	// generate metadata match criteria from router's metadata
	if len(route.Route.MetadataMatch) > 0 {
		subsetLBMetaData := route.Route.MetadataMatch
		routeRuleImplBase.metadataMatchCriteria = NewMetadataMatchCriteriaImpl(subsetLBMetaData)

		routeRuleImplBase.metaData = getClusterMosnLBMetaDataMap(route.Route.MetadataMatch)
	}

	return &routeRuleImplBase, nil
}

// Base implementation for all route entries.
type RouteRuleImplBase struct {
	caseSensitive               bool
	prefixRewrite               string
	hostRewrite                 string
	includeVirtualHostRateLimit bool
	corsPolicy                  types.CorsPolicy //todo
	vHost                       *VirtualHostImpl

	autoHostRewrite             bool
	useWebSocket                bool
	clusterName                 string //
	clusterHeaderName           lowerCaseString
	clusterNotFoundResponseCode httpmosn.Code
	timeout                     time.Duration
	runtime                     v2.RuntimeUInt32
	hostRedirect                string
	pathRedirect                string
	httpsRedirect               bool
	retryPolicy                 *retryPolicyImpl
	rateLimitPolicy             *rateLimitPolicyImpl

	routerAction v2.RouteAction
	routerMatch  v2.RouterMatch

	shadowPolicy          *shadowPolicyImpl
	priority              types.ResourcePriority
	configHeaders         []*types.HeaderData //
	configQueryParameters []types.QueryParameterMatcher
	weightedClusters      map[string]weightedClusterEntry //key is the wcluster's name
	totalClusterWeight    uint32
	hashPolicy            hashPolicyImpl

	metadataMatchCriteria *MetadataMatchCriteriaImpl
	metaData              types.RouteMetaData

	requestHeadersParser  *headerParser
	responseHeadersParser *headerParser

	opaqueConfig multimap.MultiMap

	directResponseCode httpmosn.Code
	directResponseBody string
	policy             *routerPolicy
	virtualClusters    *VirtualClusterEntry
	randInstance       *rand.Rand
	randMutex          sync.Mutex

	perFilterConfig map[string]*v2.PerRouterConfig
}

// types.RouterInfo
func (rri *RouteRuleImplBase) GetRouterName() string {

	return ""
}

// types.Route
func (rri *RouteRuleImplBase) RedirectRule() types.RedirectRule {

	return rri.RedirectRule()
}

func (rri *RouteRuleImplBase) RouteRule() types.RouteRule {

	return rri
}

// types.RouteRule
// Select Cluster for Routing
// if weighted cluster is nil, return clusterName directly, else
// select cluster from weighted-clusters
func (rri *RouteRuleImplBase) ClusterName() string {
	if len(rri.weightedClusters) == 0 {
		return rri.clusterName
	}

	// use randInstance to avoid global lock contention
	rri.randMutex.Lock()
	selectedValue := rri.randInstance.Intn(int(rri.totalClusterWeight))
	rri.randMutex.Unlock()

	for _, weightCluster := range rri.weightedClusters {

		selectedValue = selectedValue - int(weightCluster.clusterWeight)
		if selectedValue <= 0 {
			return weightCluster.clusterName
		}
	}

	log.DefaultLogger.Errorf("Something wrong when choosing weighted cluster")
	return rri.clusterName
}

func (rri *RouteRuleImplBase) GlobalTimeout() time.Duration {

	return rri.routerAction.Timeout
}

func (rri *RouteRuleImplBase) VirtualHost() types.VirtualHost {

	return rri.vHost
}

func (rri *RouteRuleImplBase) VirtualCluster(headers map[string]string) types.VirtualCluster {

	return rri.virtualClusters
}

func (rri *RouteRuleImplBase) Policy() types.Policy {

	return rri.policy
}

func (rri *RouteRuleImplBase) Metadata() types.RouteMetaData {
	return rri.metaData
}

func (rri *RouteRuleImplBase) MetadataMatchCriteria(clusterName string) types.MetadataMatchCriteria {
	// if clusterName belongs to a weighted cluster
	if matchCriteria, ok := rri.weightedClusters[clusterName]; ok {
		return matchCriteria.clusterMetadataMatchCriteria
	}

	return rri.metadataMatchCriteria
}

func (rri *RouteRuleImplBase) PerFilterConfig() map[string]*v2.PerRouterConfig {
	return rri.perFilterConfig
}

// todo
func (rri *RouteRuleImplBase) finalizePathHeader(headers map[string]string, matchedPath string) {

}

func (rri *RouteRuleImplBase) matchRoute(headers types.HeaderMap, randomValue uint64) bool {
	// todo check runtime
	// 1. match headers' KV
	if !ConfigUtilityInst.MatchHeaders(headers, rri.configHeaders) {
		log.DefaultLogger.Errorf("RouteRuleImplBase matchRoute, match headers error")
		return false
	}

	// 2. match query parameters
	var queryParams types.QueryParams

	if QueryString, ok := headers.Get(protocol.MosnHeaderQueryStringKey); ok {
		queryParams = httpmosn.ParseQueryString(QueryString)
	}

	if len(queryParams) == 0 {
		return true
	}

	if !ConfigUtilityInst.MatchQueryParams(queryParams, rri.configQueryParameters) {
		log.DefaultLogger.Errorf("RouteRuleImplBase matchRoute, match query params error")
		return false
	}

	return true
}

func (rri *RouteRuleImplBase) WeightedCluster() map[string]weightedClusterEntry {
	return rri.weightedClusters
}

type SofaRouteRuleImpl struct {
	*RouteRuleImplBase
	matchValue string
}

func (srri *SofaRouteRuleImpl) Matcher() string {

	return srri.matchValue
}

func (srri *SofaRouteRuleImpl) MatchType() types.PathMatchType {

	return types.SofaHeader
}

func (srri *SofaRouteRuleImpl) Match(headers types.HeaderMap, randomValue uint64) types.Route {
	if value, ok := headers.Get(types.SofaRouteMatchKey); ok {
		if value == srri.matchValue || srri.matchValue == ".*" {
			log.DefaultLogger.Debugf("Sofa router matches success")
			return srri
		}

		log.DefaultLogger.Warnf(" Sofa router matches failure, service name = %s", value)
	}

	log.DefaultLogger.Debugf("No service key found in header, sofa router matcher failure")

	return nil
}

type PathRouteRuleImpl struct {
	*RouteRuleImplBase
	path string
}

func (prri *PathRouteRuleImpl) Matcher() string {

	return prri.path
}

func (prri *PathRouteRuleImpl) MatchType() types.PathMatchType {

	return types.Exact
}

// Exact Path Comparing
func (prri *PathRouteRuleImpl) Match(headers types.HeaderMap, randomValue uint64) types.Route {
	// match base rule first
	log.StartLogger.Debugf("path route rule match invoked")
	if prri.matchRoute(headers, randomValue) {

		if headerPathValue, ok := headers.Get(strings.ToLower(protocol.MosnHeaderPathKey)); ok {

			if prri.caseSensitive {
				if headerPathValue == prri.path {
					log.DefaultLogger.Debugf("path route rule match success in caseSensitive scene")
					return prri
				}
			} else if strings.EqualFold(headerPathValue, prri.path) {
				log.DefaultLogger.Debugf("path route rule match success with exact matching ")
				return prri
			}
		}
	}
	log.DefaultLogger.Debugf("path route rule match failed")

	return nil
}

// todo
func (prri *PathRouteRuleImpl) FinalizeRequestHeaders(headers map[string]string, requestInfo types.RequestInfo) {
	prri.finalizePathHeader(headers, prri.path)
}

type PrefixRouteRuleImpl struct {
	*RouteRuleImplBase
	prefix string
}

func (prei *PrefixRouteRuleImpl) Matcher() string {

	return prei.prefix
}

func (prei *PrefixRouteRuleImpl) MatchType() types.PathMatchType {

	return types.Prefix
}

// Compare Path's Prefix
func (prei *PrefixRouteRuleImpl) Match(headers types.HeaderMap, randomValue uint64) types.Route {

	if prei.matchRoute(headers, randomValue) {

		if headerPathValue, ok := headers.Get(strings.ToLower(protocol.MosnHeaderPathKey)); ok {

			if strings.HasPrefix(headerPathValue, prei.prefix) {
				log.DefaultLogger.Debugf("prefix route rule match success")
				return prei
			}
		}
	}
	log.DefaultLogger.Debugf("prefix route rule match failed")

	return nil
}

func (prei *PrefixRouteRuleImpl) FinalizeRequestHeaders(headers map[string]string, requestInfo types.RequestInfo) {
	prei.finalizePathHeader(headers, prei.prefix)
}

//
type RegexRouteRuleImpl struct {
	*RouteRuleImplBase
	regexStr     string
	regexPattern *regexp.Regexp
}

func (rrei *RegexRouteRuleImpl) Matcher() string {

	return rrei.regexStr
}

func (rrei *RegexRouteRuleImpl) MatchType() types.PathMatchType {

	return types.Regex
}

func (rrei *RegexRouteRuleImpl) Match(headers types.HeaderMap, randomValue uint64) types.Route {
	if rrei.matchRoute(headers, randomValue) {
		if headerPathValue, ok := headers.Get(strings.ToLower(protocol.MosnHeaderPathKey)); ok {

			if rrei.regexPattern.MatchString(headerPathValue) {
				log.DefaultLogger.Debugf("regex route rule match success")

				return rrei
			}
		}
	}
	log.DefaultLogger.Debugf("regex route rule match failed")

	return nil
}

func (rrei *RegexRouteRuleImpl) FinalizeRequestHeaders(headers map[string]string, requestInfo types.RequestInfo) {
	rrei.finalizePathHeader(headers, rrei.regexStr)
}<|MERGE_RESOLUTION|>--- conflicted
+++ resolved
@@ -43,11 +43,8 @@
 		clusterName:   route.Route.ClusterName,
 		randInstance:  rand.New(rand.NewSource(time.Now().UnixNano())),
 		configHeaders: getRouterHeaders(route.Match.Headers),
-<<<<<<< HEAD
 		perFilterConfig: route.PerFilterConfig,
-=======
 		policy:        &routerPolicy{},
->>>>>>> 0f370bb6
 	}
 
 	routeRuleImplBase.weightedClusters, routeRuleImplBase.totalClusterWeight = getWeightedClusterEntry(route.Route.WeightedClusters)
