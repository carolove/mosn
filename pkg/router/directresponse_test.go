/*
 * Licensed to the Apache Software Foundation (ASF) under one or more
 * contributor license agreements.  See the NOTICE file distributed with
 * this work for additional information regarding copyright ownership.
 * The ASF licenses this file to You under the Apache License, Version 2.0
 * (the "License"); you may not use this file except in compliance with
 * the License.  You may obtain a copy of the License at
 *
 *     http://www.apache.org/licenses/LICENSE-2.0
 *
 * Unless required by applicable law or agreed to in writing, software
 * distributed under the License is distributed on an "AS IS" BASIS,
 * WITHOUT WARRANTIES OR CONDITIONS OF ANY KIND, either express or implied.
 * See the License for the specific language governing permissions and
 * limitations under the License.
 */

package router

import (
	"reflect"
	"testing"

<<<<<<< HEAD
	jsoniter "github.com/json-iterator/go"
=======
	"github.com/json-iterator/go"
>>>>>>> d33729a6
	"mosn.io/mosn/pkg/api/v2"
)

var json = jsoniter.ConfigCompatibleWithStandardLibrary

func TestDirectResponse(t *testing.T) {
	routeConfigStr := `{
		"match": {
			"prefix": "/"
		},
		"route": {
			"cluster_name":"testcluster"
		},
		"direct_response": {
			"status": 500,
			"body": "test"
		}
	}`
	routeCfg := &v2.Router{}
	if err := json.Unmarshal([]byte(routeConfigStr), routeCfg); err != nil {
		t.Fatal("unmarshal config to router failed, ", err)
	}
	rule, _ := NewRouteRuleImplBase(nil, routeCfg)
	if rule.DirectResponseRule() == nil {
		t.Fatal("rule have no direct response rule")
	}
	dr := rule.DirectResponseRule()
	if dr.StatusCode() != 500 || dr.Body() != "test" {
		t.Error("direct response rule is not exepcted")
	}
	// Test No Direct response by default
	noDirectCfgStr := `{
		"match": {
			"prefix": "/"
		},
		"route": {
			 "cluster_name":"testcluster"
		}
	}`
	noDirectCfg := &v2.Router{}
	if err := json.Unmarshal([]byte(noDirectCfgStr), noDirectCfg); err != nil {
		t.Fatal("unmarshal config to router failed, ", err)
	}
	noDirectRule, _ := NewRouteRuleImplBase(nil, noDirectCfg)
	if !reflect.ValueOf(noDirectRule.DirectResponseRule()).IsNil() {
		t.Error("expected a nil resposne rule, but not", noDirectRule.DirectResponseRule())
	}
}<|MERGE_RESOLUTION|>--- conflicted
+++ resolved
@@ -21,11 +21,7 @@
 	"reflect"
 	"testing"
 
-<<<<<<< HEAD
-	jsoniter "github.com/json-iterator/go"
-=======
 	"github.com/json-iterator/go"
->>>>>>> d33729a6
 	"mosn.io/mosn/pkg/api/v2"
 )
 
