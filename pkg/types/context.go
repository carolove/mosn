--- conflicted
+++ resolved
@@ -41,11 +41,9 @@
 	ContextKeyActiveSpan
 	ContextKeyTraceId
 	ContextKeyVariables
-<<<<<<< HEAD
 	ContextKeyH2Stream
-=======
+
 	ContextKeyDownStreamProtocol
->>>>>>> bf3a558d
 	ContextKeyEnd
 )
 
