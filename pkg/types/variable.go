--- conflicted
+++ resolved
@@ -47,19 +47,11 @@
 
 // [Proxy]: internal communication
 const (
-<<<<<<< HEAD
-	VarProxyTryTimeout    string = "proxy_try_timeout"
-	VarProxyGlobalTimeout string = "proxy_global_timeout"
-	VarProxyHijackStatus  string = "proxy_hijack_status"
-	VarProxyGzipSwitch    string = "proxy_gzip_switch"
-	VarProxyUpstreamIndex string = "upstream_index"
-=======
 	VarProxyTryTimeout       string = "proxy_try_timeout"
 	VarProxyGlobalTimeout    string = "proxy_global_timeout"
 	VarProxyHijackStatus     string = "proxy_hijack_status"
 	VarProxyGzipSwitch       string = "proxy_gzip_switch"
 	VarProxyIsDirectResponse string = "proxy_direct_response"
->>>>>>> d0286242
 )
 
 // [Protocol]: common
