/*
 * Licensed to the Apache Software Foundation (ASF) under one or more
 * contributor license agreements.  See the NOTICE file distributed with
 * this work for additional information regarding copyright ownership.
 * The ASF licenses this file to You under the Apache License, Version 2.0
 * (the "License"); you may not use this file except in compliance with
 * the License.  You may obtain a copy of the License at
 *
 *     http://www.apache.org/licenses/LICENSE-2.0
 *
 * Unless required by applicable law or agreed to in writing, software
 * distributed under the License is distributed on an "AS IS" BASIS,
 * WITHOUT WARRANTIES OR CONDITIONS OF ANY KIND, either express or implied.
 * See the License for the specific language governing permissions and
 * limitations under the License.
 */

package types

import (
	"container/list"
	"crypto/md5"
	"regexp"
	"time"

	"github.com/alipay/sofa-mosn/pkg/api/v2"
)

// Default parameters for route

type RouterType string

const (
	GlobalTimeout                  = 60 * time.Second
	DefaultRouteTimeout            = 15 * time.Second
	SofaRouteMatchKey              = "service"
	RouterMetadataKey              = "filter_metadata"
	RouterMetadataKeyLb            = "mosn.lb"
	SofaRouterType      RouterType = "sofa"
)

// Routers defines and manages all router
type Routers interface {
	// Route is used to route with headers
	Route(headers HeaderMap, randomValue uint64) Route
}

// RouterManager is a manager for all routers' config
type RouterManager interface {
	// AddRoutersSet adds router config when generated
	AddOrUpdateRouters(routerConfig *v2.RouterConfiguration) error

	GetRouterWrapperByName(routerConfigName string) RouterWrapper
}
type RouterWrapper interface {
	GetRouters() Routers
}

// Route is a route instance
type Route interface {
	// RedirectRule returns the redirect rule
	RedirectRule() RedirectRule

	// RouteRule returns the route rule
	RouteRule() RouteRule
}

// RouteRule defines parameters for a route
type RouteRule interface {
	// ClusterName returns the route's cluster name
	ClusterName() string

	// GlobalTimeout returns the global timeout
	GlobalTimeout() time.Duration

	// VirtualHost returns the route's virtual host
	VirtualHost() VirtualHost

	// VirtualCluster returns the route's virtual cluster
	VirtualCluster(headers map[string]string) VirtualCluster

	// Policy returns the route's route policy
	Policy() Policy

	//MetadataMatcher() MetadataMatcher

	// Metadata returns the route's route meta data
	Metadata() RouteMetaData

	// MetadataMatchCriteria returns the metadata that a subset load balancer should match when selecting an upstream host
	// as we may use weighted cluster's metadata, so need to input cluster's name
	MetadataMatchCriteria(clusterName string) MetadataMatchCriteria

<<<<<<< HEAD
	// UpdateMetaDataMatchCriteria used to update RouteRuleImplBase's metadata match criteria
	UpdateMetaDataMatchCriteria(metadata map[string]string) error
=======
	// PerFilterConfig returns per filter config from xds
	PerFilterConfig() map[string]*v2.PerRouterConfig
>>>>>>> 7ed2b2a7

	// FinalizeRequestHeaders do potentially destructive header transforms on request headers prior to forwarding
	FinalizeRequestHeaders(headers HeaderMap, requestInfo RequestInfo)

	// FinalizeResponseHeaders do potentially destructive header transforms on response headers prior to forwarding
	FinalizeResponseHeaders(headers HeaderMap, requestInfo RequestInfo)
}

// Policy defines a group of route policy
type Policy interface {
	RetryPolicy() RetryPolicy

	ShadowPolicy() ShadowPolicy

	CorsPolicy() CorsPolicy

	LoadBalancerPolicy() LoadBalancerPolicy
}

// CorsPolicy is a type of Policy
type CorsPolicy interface {
	AllowOrigins() []string

	AllowMethods() string

	AllowHeaders() string

	ExposeHeaders() string

	MaxAga() string

	AllowCredentials() bool

	Enabled() bool
}

// LoadBalancerPolicy is a type of Policy
type LoadBalancerPolicy interface {
	HashPolicy() HashPolicy
}

type AddCookieCallback func(key string, ttl int)

// HashPolicy is a type of Policy
type HashPolicy interface {
	GenerateHash(downstreamAddress string, headers map[string]string, addCookieCb AddCookieCallback)
}

// RateLimitPolicy is a type of Policy
type RateLimitPolicy interface {
	Enabled() bool

	GetApplicableRateLimit(stage string) []RateLimitPolicyEntry
}

type RateLimitPolicyEntry interface {
	Stage() uint64

	DisableKey() string

	PopulateDescriptors(route RouteRule, descriptors []Descriptor, localSrvCluster string, headers map[string]string, remoteAddr string)
}

// LimitStatus type
type LimitStatus string

// LimitStatus types
const (
	OK        LimitStatus = "OK"
	Error     LimitStatus = "Error"
	OverLimit LimitStatus = "OverLimit"
)

// DescriptorEntry is a key-value pair
type DescriptorEntry struct {
	Key   string
	Value string
}

// Descriptor contains a list pf DescriptorEntry
type Descriptor struct {
	entries []DescriptorEntry
}

// RetryCheckStatus type
type RetryCheckStatus int

// RetryCheckStatus types
const (
	ShouldRetry   RetryCheckStatus = 0
	NoRetry       RetryCheckStatus = -1
	RetryOverflow RetryCheckStatus = -2
)

// RetryPolicy is a type of Policy
type RetryPolicy interface {
	RetryOn() bool

	TryTimeout() time.Duration

	NumRetries() uint32
}

type DoRetryCallback func()

type RetryState interface {
	Enabled() bool

	ShouldRetry(respHeaders map[string]string, resetReson string, doRetryCb DoRetryCallback) bool
}

// ShadowPolicy is a type of Policy
type ShadowPolicy interface {
	ClusterName() string

	RuntimeKey() string
}

type VirtualServer interface {
	VirtualCluster() VirtualCluster

	VirtualHost() VirtualHost
}

type VirtualCluster interface {
	VirtualClusterName() string
}

type VirtualHost interface {
	Name() string

	CorsPolicy() CorsPolicy

	RateLimitPolicy() RateLimitPolicy

	// GetRouteFromEntries returns a Route matched the condition
	GetRouteFromEntries(headers HeaderMap, randomValue uint64) Route
}

type MetadataMatcher interface {
	Metadata() RouteMetaData

	MetadataMatchEntrySet() MetadataMatchEntrySet
}

type MetadataMatchEntrySet []MetadataMatchEntry

type MetadataMatchEntry interface {
	Key() string

	Value() string
}

type RedirectRule interface {
	NewPath(headers map[string]string) string

	ResponseCode() interface{}

	ResponseBody() string
}

type MetadataMatchCriterion interface {
	// the name of the metadata key
	MetadataKeyName() string

	// the value for the metadata key
	MetadataValue() HashedValue
}

type MetadataMatchCriteria interface {
	// @return: a set of MetadataMatchCriterion(metadata) sorted lexically by name
	// to be matched against upstream endpoints when load balancing
	MetadataMatchCriteria() []MetadataMatchCriterion

	MergeMatchCriteria(metadataMatches map[string]interface{}) MetadataMatchCriteria
}

// HashedValue is a value as md5's result
// TODO: change hashed value to [16]string
// currently use string for easily debug
type HashedValue string

type HeaderFormat interface {
	Format(info RequestInfo) string
	Append() bool
}

// PathMatchType defines the match pattern
type PathMatchType uint32

// Path match patterns
const (
	None PathMatchType = iota
	Prefix
	Exact
	Regex
	SofaHeader
)

// SslRequirements type
type SslRequirements uint32

// SslRequirements types
const (
	NONE SslRequirements = iota
	EXTERNALONLY
	ALL
)

// Config defines the router configuration
type Config interface {
	Route(headers map[string]string, randomValue uint64) (Route, string)
	InternalOnlyHeaders() *list.List
	Name() string
}

// QueryParams is a string-string map
type QueryParams map[string]string

// QueryParameterMatcher match request's query parameter
type QueryParameterMatcher interface {
	// Matches returns true if a match for this QueryParameterMatcher exists in request_query_params.
	Matches(requestQueryParams QueryParams) bool
}

// HeaderData defines headers data.
// An empty header value allows for matching to be only based on header presence.
// Regex is an opt-in. Unless explicitly mentioned, the header values will be used for
// exact string matching.
type HeaderData struct {
	Name         LowerCaseString
	Value        string
	IsRegex      bool
	RegexPattern *regexp.Regexp
}

// ConfigUtility is utility routines for loading route configuration and matching runtime request headers.
type ConfigUtility interface {
	// MatchHeaders check whether the headers specified in the config are present in a request.
	// If all the headers (and values) in the config_headers are found in the request_headers, return true.
	MatchHeaders(requestHeaders map[string]string, configHeaders []*HeaderData) bool

	// MatchQueryParams check whether the query parameters specified in the config are present in a request.
	// If all the query params (and values) in the config_params are found in the query_params, return true.
	MatchQueryParams(queryParams QueryParams, configQueryParams []QueryParameterMatcher) bool
}

// LowerCaseString is a string wrapper
type LowerCaseString interface {
	Lower()
	Equal(rhs LowerCaseString) bool
	Get() string
}

type PathMatchCriterion interface {
	MatchType() PathMatchType
	Matcher() string
}

type Loader struct{}

type RouteMetaData map[string]HashedValue

// GenerateHashedValue generates generates hashed valued with md5
func GenerateHashedValue(input string) HashedValue {
	data := []byte(input)
	h := md5.Sum(data)
	_ = h
	// return h
	// todo use hashed value as md5
	return HashedValue(input)
}

//EqualHashValue comapres two HashedValues are equaled or not
func EqualHashValue(h1 HashedValue, h2 HashedValue) bool {
	return h1 == h2
}<|MERGE_RESOLUTION|>--- conflicted
+++ resolved
@@ -90,14 +90,12 @@
 	// MetadataMatchCriteria returns the metadata that a subset load balancer should match when selecting an upstream host
 	// as we may use weighted cluster's metadata, so need to input cluster's name
 	MetadataMatchCriteria(clusterName string) MetadataMatchCriteria
-
-<<<<<<< HEAD
+	
 	// UpdateMetaDataMatchCriteria used to update RouteRuleImplBase's metadata match criteria
 	UpdateMetaDataMatchCriteria(metadata map[string]string) error
-=======
+
 	// PerFilterConfig returns per filter config from xds
 	PerFilterConfig() map[string]*v2.PerRouterConfig
->>>>>>> 7ed2b2a7
 
 	// FinalizeRequestHeaders do potentially destructive header transforms on request headers prior to forwarding
 	FinalizeRequestHeaders(headers HeaderMap, requestInfo RequestInfo)
