/*
 * Licensed to the Apache Software Foundation (ASF) under one or more
 * contributor license agreements.  See the NOTICE file distributed with
 * this work for additional information regarding copyright ownership.
 * The ASF licenses this file to You under the Apache License, Version 2.0
 * (the "License"); you may not use this file except in compliance with
 * the License.  You may obtain a copy of the License at
 *
 *     http://www.apache.org/licenses/LICENSE-2.0
 *
 * Unless required by applicable law or agreed to in writing, software
 * distributed under the License is distributed on an "AS IS" BASIS,
 * WITHOUT WARRANTIES OR CONDITIONS OF ANY KIND, either express or implied.
 * See the License for the specific language governing permissions and
 * limitations under the License.
 */

package types

import (
	"context"

	"mosn.io/api"
	"mosn.io/pkg/buffer"
)

//
//   The bunch of interfaces are structure skeleton to build a extensible stream multiplexing architecture. The core concept is mainly refer to golang HTTP2 and envoy.
//
//   In mosn, we have 4 layers to build a mesh, stream is the inheritance layer to bond protocol layer and proxy layer together.
//	 -----------------------
//   |        PROXY          |
//    -----------------------
//   |       STREAMING       |
//    -----------------------
//   |        PROTOCOL       |
//    -----------------------
//   |         NET/IO        |
//    -----------------------
//
//   Core model in stream layer is stream, which manages process of a round-trip, a request and a corresponding response.
// 	 Event listeners can be installed into a stream to monitor event.
//	 Stream has two related models, encoder and decoder:
// 		- StreamSender: a sender encodes request/response to binary and sends it out, flag 'endStream' means data is ready to sendout, no need to wait for further input.
//		- StreamReceiveListener: It's more like a decode listener to get called on a receiver receives binary and decodes to a request/response.
//	 	- Stream does not have a predetermined direction, so StreamSender could be a request encoder as a client or a response encoder as a server. It's just about the scenario, so does StreamReceiveListener.
//
//   Stream:
//      - Encoder
// 			- StreamSender
// 		- Decoder
//			- StreamReceiveListener
//
//   Event listeners:
//		- StreamEventListener: listen stream event: reset, destroy.
//		- StreamConnectionEventListener: listen stream connection event: goaway.
//
//	 In order to meet the expansion requirements in the stream processing, StreamSenderFilter and StreamReceiverFilter are introduced as a filter chain in encode/decode process.
//   Filter's method will be called on corresponding stream process stage and returns a status(Continue/Stop) to effect the control flow.
//
//   From an abstract perspective, stream represents a virtual process on underlying connection. To make stream interactive with connection, some intermediate object can be used.
//	 StreamConnection is the core model to connect connection system to stream system. As a example, when proxy reads binary data from connection, it dispatches data to StreamConnection to do protocol decode.
//   Specifically, ClientStreamConnection uses a NewStream to exchange StreamReceiveListener with StreamSender.
//   Engine provides a callbacks(StreamSenderFilterHandler/StreamReceiverFilterHandler) to let filter interact with stream engine.
// 	 As a example, a encoder filter stopped the encode process, it can continue it by StreamSenderFilterHandler.ContinueSending later. Actually, a filter engine is a encoder/decoder itself.
//
//   Below is the basic relation on stream and connection:
//    --------------------------------------------------------------------------------------------------------------
//   |																												|
//   |                              ConnPool                                                                        |
//   |                                 |1                                                                           |
//   |                                 |                                                                            |
//   |                                 |*                                                                           |
//   |                               Client                                                                         |
//   |                                 |1                                                                           |
//   | 	  EventListener   			   |				StreamEventListener											|
//   |        *|                       |                       |*													|
//   |         |                       |                       |													|
//   |        1|        1    1  	   |1 		1        *     |1													|
// 	 |	    Connection -------- StreamConnection ---------- Stream													|
//   |        1|                   	   |1				   	   |1                                                   |
// 	 |		   |					   |				   	   |                                                    |
//	 |         |                   	   |					   |--------------------------------					|
//   |        *|                   	   |					   |*           	 				|*					|
//   |	 ConnectionFilter    		   |			      StreamSender      		        StreamReceiveListener	        |
//   |								   |*					   |1				 				|1					|
// 	 |						StreamConnectionEventListener	   |				 				|					|
//	 |													       |*				 				|*					|
//	 |										 	 		StreamSenderFilter	   			StreamReceiverFilter	    |
//	 |													   	   |1								|1					|
//	 |													   	   |								|					|
// 	 |													       |1								|1					|
//	 |										 		StreamSenderFilterHandler     StreamReceiverFilterHandler	    |
//   |																												|
//    --------------------------------------------------------------------------------------------------------------
//

// StreamResetReason defines the reason why stream reset
type StreamResetReason string

// Group of stream reset reasons
const (
	StreamConnectionTermination StreamResetReason = "ConnectionTermination"
	StreamConnectionFailed      StreamResetReason = "ConnectionFailed"
	StreamConnectionSuccessed   StreamResetReason = "ConnectionSuccessed"
	StreamLocalReset            StreamResetReason = "StreamLocalReset"
	StreamOverflow              StreamResetReason = "StreamOverflow"
	StreamRemoteReset           StreamResetReason = "StreamRemoteReset"
	UpstreamReset               StreamResetReason = "UpstreamReset"
	UpstreamGlobalTimeout       StreamResetReason = "UpstreamGlobalTimeout"
	UpstreamPerTryTimeout       StreamResetReason = "UpstreamPerTryTimeout"
)

// Stream is a generic protocol stream, it is the core model in stream layer
type Stream interface {
	// ID returns unique stream id during one connection life-cycle
	ID() uint64

	// AddEventListener adds stream event listener
	AddEventListener(streamEventListener StreamEventListener)

	// RemoveEventListener removes stream event listener
	RemoveEventListener(streamEventListener StreamEventListener)

	// ResetStream rests and destroys stream, called on exception cases like connection close.
	// Any registered StreamEventListener.OnResetStream and OnDestroyStream will be called.
	ResetStream(reason StreamResetReason)

	// DestroyStream destroys stream, called after stream process in client/server cases.
	// Any registered StreamEventListener.OnDestroyStream will be called.
	DestroyStream()
}

// StreamEventListener is a stream event listener
type StreamEventListener interface {
	// OnResetStream is called on a stream is been reset
	OnResetStream(reason StreamResetReason)

	// OnDestroyStream is called on stream destroy
	OnDestroyStream()
}

// StreamSender encodes and sends protocol stream
// On server scenario, StreamSender sends response
// On client scenario, StreamSender sends request
type StreamSender interface {
	// Append headers
	// endStream supplies whether this is a header only request/response
	AppendHeaders(ctx context.Context, headers api.HeaderMap, endStream bool) error

	// Append data
	// endStream supplies whether this is the last data frame
	AppendData(ctx context.Context, data buffer.IoBuffer, endStream bool) error

	// Append trailers, implicitly ends the stream.
	AppendTrailers(ctx context.Context, trailers api.HeaderMap) error

	// Get related stream
	GetStream() Stream
}

// StreamReceiveListener is called on data received and decoded
// On server scenario, StreamReceiveListener is called to handle request
// On client scenario, StreamReceiveListener is called to handle response
type StreamReceiveListener interface {
	// OnReceive is called with decoded request/response
	OnReceive(ctx context.Context, headers api.HeaderMap, data buffer.IoBuffer, trailers api.HeaderMap)

	// OnDecodeError is called with when exception occurs
	OnDecodeError(ctx context.Context, err error, headers api.HeaderMap)
}

// StreamConnection is a connection runs multiple streams
type StreamConnection interface {
	// Dispatch incoming data
	// On data read scenario, it connects connection and stream by dispatching read buffer to stream,
	// stream uses protocol decode data, and popup event to controller
	Dispatch(buffer buffer.IoBuffer)

<<<<<<< HEAD
	// ProtocolName on the connection
	Protocol() ProtocolName
=======
	// Protocol on the connection
	Protocol() api.Protocol
>>>>>>> d8463502

	// Active streams count
	ActiveStreamsNum() int

	// GoAway sends go away to remote for graceful shutdown
	GoAway()

	// Reset underlying streams
	Reset(reason StreamResetReason)

	//Check reason
	CheckReasonError(connected bool, event api.ConnectionEvent) (StreamResetReason, bool)
}

// ServerStreamConnection is a server side stream connection.
type ServerStreamConnection interface {
	StreamConnection
}

// ClientStreamConnection is a client side stream connection.
type ClientStreamConnection interface {
	StreamConnection

	// NewStream starts to create a new outgoing request stream and returns a sender to write data
	// responseReceiveListener supplies the response listener on decode event
	// StreamSender supplies the sender to write request data
	NewStream(ctx context.Context, responseReceiveListener StreamReceiveListener) StreamSender
}

// StreamConnectionEventListener is a stream connection event listener
type StreamConnectionEventListener interface {
	// OnGoAway is called on remote sends 'go away'
	OnGoAway()
}

// ServerStreamConnectionEventListener is a stream connection event listener for server connection
type ServerStreamConnectionEventListener interface {
	StreamConnectionEventListener

	// NewStreamDetect returns stream event receiver
	NewStreamDetect(context context.Context, sender StreamSender, span Span) StreamReceiveListener
}

// PoolFailureReason type
type PoolFailureReason string

// PoolFailureReason types
const (
	Overflow          PoolFailureReason = "Overflow"
	ConnectionFailure PoolFailureReason = "ConnectionFailure"
)

//  ConnectionPool is a connection pool interface to extend various of protocols
type ConnectionPool interface {
<<<<<<< HEAD
	Protocol() ProtocolName
=======
	Protocol() api.Protocol
>>>>>>> d8463502

	NewStream(ctx context.Context, receiver StreamReceiveListener, listener PoolEventListener)

	// check host health and init host
	CheckAndInit(ctx context.Context) bool

	// SupportTLS represents the connection support tls or not
	SupportTLS() bool

	// Shutdown gracefully shuts down the connection pool without interrupting any active requests
	Shutdown()

	Close()
}

type PoolEventListener interface {
	OnFailure(reason PoolFailureReason, host Host)

	OnReady(sender StreamSender, host Host)
}<|MERGE_RESOLUTION|>--- conflicted
+++ resolved
@@ -177,13 +177,8 @@
 	// stream uses protocol decode data, and popup event to controller
 	Dispatch(buffer buffer.IoBuffer)
 
-<<<<<<< HEAD
-	// ProtocolName on the connection
-	Protocol() ProtocolName
-=======
 	// Protocol on the connection
 	Protocol() api.Protocol
->>>>>>> d8463502
 
 	// Active streams count
 	ActiveStreamsNum() int
@@ -238,11 +233,7 @@
 
 //  ConnectionPool is a connection pool interface to extend various of protocols
 type ConnectionPool interface {
-<<<<<<< HEAD
-	Protocol() ProtocolName
-=======
 	Protocol() api.Protocol
->>>>>>> d8463502
 
 	NewStream(ctx context.Context, receiver StreamReceiveListener, listener PoolEventListener)
 
