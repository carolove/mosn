/*
 * Licensed to the Apache Software Foundation (ASF) under one or more
 * contributor license agreements.  See the NOTICE file distributed with
 * this work for additional information regarding copyright ownership.
 * The ASF licenses this file to You under the Apache License, Version 2.0
 * (the "License"); you may not use this file except in compliance with
 * the License.  You may obtain a copy of the License at
 *
 *     http://www.apache.org/licenses/LICENSE-2.0
 *
 * Unless required by applicable law or agreed to in writing, software
 * distributed under the License is distributed on an "AS IS" BASIS,
 * WITHOUT WARRANTIES OR CONDITIONS OF ANY KIND, either express or implied.
 * See the License for the specific language governing permissions and
 * limitations under the License.
 */

package v2

import (
	"net"
	"time"
)

// Metadata field can be used to provide additional information about the route.
// It can be used for configuration, stats, and logging.
// The metadata should go under the filter namespace that will need it.
type Metadata map[string]string

// Network Filter's Type
const (
	CONNECTION_MANAGER          = "connection_manager"
	DEFAULT_NETWORK_FILTER      = "proxy"
	TCP_PROXY                   = "tcp_proxy"
	FAULT_INJECT_NETWORK_FILTER = "fault_inject"
	RPC_PROXY                   = "rpc_proxy"
	X_PROXY                     = "x_proxy"
)

// ClusterType
type ClusterType string

// Group of cluster type
const (
	STATIC_CLUSTER  ClusterType = "STATIC"
	SIMPLE_CLUSTER  ClusterType = "SIMPLE"
	DYNAMIC_CLUSTER ClusterType = "DYNAMIC"
	EDS_CLUSTER     ClusterType = "EDS"
)

// LbType
type LbType string

// Group of load balancer type
const (
	LB_RANDOM     LbType = "LB_RANDOM"
	LB_ROUNDROBIN LbType = "LB_ROUNDROBIN"
)

// RoutingPriority
type RoutingPriority string

// Group of routing priority
const (
	DEFAULT RoutingPriority = "DEFAULT"
	HIGH    RoutingPriority = "HIGH"
)

// Cluster represents a cluster's information
type Cluster struct {
	Name                 string           `json:"name"`
	ClusterType          ClusterType      `json:"type"`
	SubType              string           `json:"sub_type"` //not used yet
	LbType               LbType           `json:"lb_type"`
	MaxRequestPerConn    uint32           `json:"max_request_per_conn"`
	ConnBufferLimitBytes uint32           `json:"conn_buffer_limit_bytes"`
	CirBreThresholds     CircuitBreakers  `json:"circuit_breakers,omitempty"`
	OutlierDetection     OutlierDetection `json:"outlier_detection,omitempty"` //not used yet
	HealthCheck          HealthCheck      `json:"health_check,omitempty"`
	Spec                 ClusterSpecInfo  `json:"spec,omitempty"`
	LBSubSetConfig       LBSubsetConfig   `json:"lb_subset_config,omitempty"`
	TLS                  TLSConfig        `json:"tls_context,omitempty"`
	Hosts                []Host           `json:"hosts"`
}

// HealthCheck is a configuration of health check
// use DurationConfig to parse string to time.Duration
type HealthCheck struct {
	HealthCheckConfig
	ProtocolCode   byte          `json:"-"`
	Timeout        time.Duration `json:"-"`
	Interval       time.Duration `json:"-"`
	IntervalJitter time.Duration `json:"-"`
}

// Host represenets a host information
type Host struct {
<<<<<<< HEAD
	Address    string
	Hostname   string
	Weight     uint32
	MetaData   Metadata
	TLSDisable bool
}

// ListenerType: Ingress or Egress
type ListenerType string

const EGRESS ListenerType = "egress"
const INGRESS ListenerType = "ingress"

// ListenerConfig with FilterChains
type ListenerConfig struct {
	Name                                  string
	Type                                  ListenerType
	Addr                                  net.Addr
	ListenerTag                           uint64
	ListenerScope                         string
	BindToPort                            bool
	PerConnBufferLimitBytes               uint32
	HandOffRestoredDestinationConnections bool
	InheritListener                       *net.TCPListener // used in inherit case
	Remain                                bool
	LogPath                               string // log
	LogLevel                              uint8
	AccessLogs                            []AccessLog
	DisableConnIo                         bool          // only used in http2 case
	FilterChains                          []FilterChain // FilterChains
	StreamFilters                         []Filter
	Inspector                             bool // TLS inspector
}

// AccessLog with log path and log format
type AccessLog struct {
	Path   string
	Format string
	// todo: add log filters
=======
	HostConfig
	MetaData Metadata `json:"-"`
>>>>>>> 9c0dc1d0
}

// Listener contains the listener's information
type Listener struct {
	ListenerConfig
	Addr                    net.Addr         `json:"-"`
	ListenerTag             uint64           `json:"-"`
	ListenerScope           string           `json:"-"`
	PerConnBufferLimitBytes uint32           `json:"-"` // do not support config
	InheritListener         *net.TCPListener `json:"-"`
	Remain                  bool             `json:"-"`
	LogLevel                uint8            `json:"-"`
	DisableConnIo           bool             `json:"-"`
}

// TCPRoute
type TCPRoute struct {
	TCPRouteConfig
	SourceAddrs      []net.Addr `json:"-"`
	DestinationAddrs []net.Addr `json:"-"`
}

// HealthCheckFilter
type HealthCheckFilter struct {
	HealthCheckFilterConfig
	CacheTime time.Duration `json:"-"`
}

// FaultInject
type FaultInject struct {
	FaultInjectConfig
	DelayDuration uint64 `json:"-"`
}

// Router, the list of routes that will be matched, in order, for incoming requests.
// The first route that matches will be used.
type Router struct {
	RouterConfig
	Metadata Metadata `json:"-"`
}

// RouteAction represents the information of route request to upstream clusters
type RouteAction struct {
	RouterActionConfig
	MetadataMatch Metadata      `json:"-"`
	Timeout       time.Duration `json:"-"`
}

// Decorator
type Decorator string

// ClusterWeight.
// clusters along with weights that indicate the percentage
// of traffic to be forwarded to each cluster
type ClusterWeight struct {
	ClusterWeightConfig
	MetadataMatch Metadata `json:"-"`
}

// RetryPolicy represents the retry parameters
type RetryPolicy struct {
	RetryPolicyConfig
	RetryTimeout time.Duration `json:"-"`
}

// CircuitBreakers is a configuration of circuit breakers
// CircuitBreakers implements json.Marshaler and json.Unmarshaler
type CircuitBreakers struct {
	Thresholds []Thresholds
}

type Thresholds struct {
	Priority           RoutingPriority `json:"priority"`
	MaxConnections     uint32          `json:"max_connections"`
	MaxPendingRequests uint32          `json:"max_pending_requests"`
	MaxRequests        uint32          `json:"max_requests"`
	MaxRetries         uint32          `json:"max_retries"`
}

// OutlierDetection not used yet
type OutlierDetection struct {
	Consecutive5xx                     uint32
	Interval                           time.Duration
	BaseEjectionTime                   time.Duration
	MaxEjectionPercent                 uint32
	ConsecutiveGatewayFailure          uint32
	EnforcingConsecutive5xx            uint32
	EnforcingConsecutiveGatewayFailure uint32
	EnforcingSuccessRate               uint32
	SuccessRateMinimumHosts            uint32
	SuccessRateRequestVolume           uint32
	SuccessRateStdevFactor             uint32
}

// ClusterSpecInfo is a configuration of subscribe
type ClusterSpecInfo struct {
	Subscribes []SubscribeSpec `json:"subscribe,omitempty"`
}

// SubscribeSpec describes the subscribe server
type SubscribeSpec struct {
	ServiceName string `json:"service_name,omitempty"`
}

// LBSubsetConfig is a configuration of load balance subset
type LBSubsetConfig struct {
	FallBackPolicy  uint8             `json:"fall_back_policy"`
	DefaultSubset   map[string]string `json:"default_subset"`
	SubsetSelectors [][]string        `json:"subset_selectors"`
}

// TLSConfig is a configuration of tls context
type TLSConfig struct {
	Status       bool                   `json:"status"`
	Type         string                 `json:"type"`
	ServerName   string                 `json:"server_name,omitempty"`
	CACert       string                 `json:"ca_cert,omitempty"`
	CertChain    string                 `json:"cert_chain,omitempty"`
	PrivateKey   string                 `json:"private_key,omitempty"`
	VerifyClient bool                   `json:"verify_client,omitempty"`
	InsecureSkip bool                   `json:"insecure_skip,omitempty"`
	CipherSuites string                 `json:"cipher_suites,omitempty"`
	EcdhCurves   string                 `json:"ecdh_curves,omitempty"`
	MinVersion   string                 `json:"min_version,omitempty"`
	MaxVersion   string                 `json:"max_version,omitempty"`
	ALPN         string                 `json:"alpn,omitempty"`
	Ticket       string                 `json:"ticket,omitempty"`
	ExtendVerify map[string]interface{} `json:"extend_verify,omitempty"`
}

// AccessLog for making up access log
type AccessLog struct {
	Path   string `json:"log_path,omitempty"`
	Format string `json:"log_format,omitempty"`
}

// FilterChain wraps a set of match criteria, an option TLS context,
// a set of filters, and various other parameters.
type FilterChain struct {
	FilterChainMatch string    `json:"match,omitempty"`
	TLS              TLSConfig `json:"tls_context,omitempty"`
	Filters          []Filter  `json:"filters"` // "proxy" and "connection_manager" used at this time
}

// Filter is a config to make up a filter
type Filter struct {
	Type   string                 `json:"type,omitempty"`
	Config map[string]interface{} `json:"config,omitempty"`
}

// Implements of filter config

// TCPProxy
type TCPProxy struct {
	Routes []*TCPRoute `json:"routes,omitempty"`
}

// Proxy
type Proxy struct {
	Name               string                 `json:"name"`
	DownstreamProtocol string                 `json:"downstream_protocol"`
	UpstreamProtocol   string                 `json:"upstream_protocol"`
	RouterConfigName   string                 `json:"router_config_name"`
	ValidateClusters   bool                   `json:"validate_clusters"`
	ExtendConfig       map[string]interface{} `json:"extend_config"`
}

// RouterConfiguration is a filter for routers
// Filter type is:  "CONNECTION_MANAGER"
type RouterConfiguration struct {
	RouterConfigName string         `json:"router_config_name"`
	VirtualHosts     []*VirtualHost `json:"virtual_hosts"`
}

// VirtualHost is used to make up the route table
type VirtualHost struct {
	Name            string           `json:"name"`
	Domains         []string         `json:"domains"`
	VirtualClusters []VirtualCluster `json:"virtual_clusters"`
	Routers         []Router         `json:"routers"`
	RequireTLS      string           `json:"require_tls"` // not used yet
}

// VirtualCluster is a way of specifying a regex matching rule against certain important endpoints
// such that statistics are generated explicitly for the matched requests
type VirtualCluster struct {
	Pattern string `json:"pattern"`
	Name    string `json:"name"`
	Method  string `json:"method"`
}

// RouterMatch represents the route matching parameters
type RouterMatch struct {
	Prefix        string          `json:"prefix"`
	Path          string          `json:"path"`
	Regex         string          `json:"regex"`
	CaseSensitive bool            `json:"case_sensitive"`
	Runtime       RuntimeUInt32   `json:"runtime"`
	Headers       []HeaderMatcher `json:"headers"`
}

// RedirectAction represents the redirect parameters
type RedirectAction struct {
	HostRedirect string `json:"host_redirect"`
	PathRedirect string `json:"path_redirect"`
	ResponseCode uint32 `json:"response_code"`
}

// WeightedCluster.
// Multiple upstream clusters unsupport stream filter type:  healthcheckcan be specified for a given route.
// The request is routed to one of the upstream
// clusters based on weights assigned to each cluster
type WeightedCluster struct {
	Cluster          ClusterWeight `json:"cluster"`
	RuntimeKeyPrefix string        `json:"runtime_key_prefix"` // not used currently
}

// RuntimeUInt32 indicates that the route should additionally match on a runtime key
type RuntimeUInt32 struct {
	DefaultValue uint32 `json:"default_value"`
	RuntimeKey   string `json:"runtime_key"`
}

// HeaderMatcher specifies a set of headers that the route should match on.
type HeaderMatcher struct {
	Name  string `json:"name"`
	Value string `json:"value"`
	Regex bool   `json:"regex"`
}

// XProxyExtendConfig
type XProxyExtendConfig struct {
	SubProtocol string `json:"sub_protocol"`
}

// ServiceRegistryInfo
type ServiceRegistryInfo struct {
	ServiceAppInfo ApplicationInfo `json:"application"`
	ServicePubInfo []PublishInfo   `json:"publish_info,omitempty"`
}
type ApplicationInfo struct {
	AntShareCloud bool   `json:"ant_share_cloud"`
	DataCenter    string `json:"data_center,omitempty"`
	AppName       string `json:"app_name,omitempty"`
	Zone          string `json:"zone"`
}

// PublishInfo implements json.Marshaler and json.Unmarshaler
type PublishInfo struct {
	Pub PublishContent
}

type PublishContent struct {
	ServiceName string `json:"service_name,omitempty"`
	PubData     string `json:"pub_data,omitempty"`
}<|MERGE_RESOLUTION|>--- conflicted
+++ resolved
@@ -95,50 +95,8 @@
 
 // Host represenets a host information
 type Host struct {
-<<<<<<< HEAD
-	Address    string
-	Hostname   string
-	Weight     uint32
-	MetaData   Metadata
-	TLSDisable bool
-}
-
-// ListenerType: Ingress or Egress
-type ListenerType string
-
-const EGRESS ListenerType = "egress"
-const INGRESS ListenerType = "ingress"
-
-// ListenerConfig with FilterChains
-type ListenerConfig struct {
-	Name                                  string
-	Type                                  ListenerType
-	Addr                                  net.Addr
-	ListenerTag                           uint64
-	ListenerScope                         string
-	BindToPort                            bool
-	PerConnBufferLimitBytes               uint32
-	HandOffRestoredDestinationConnections bool
-	InheritListener                       *net.TCPListener // used in inherit case
-	Remain                                bool
-	LogPath                               string // log
-	LogLevel                              uint8
-	AccessLogs                            []AccessLog
-	DisableConnIo                         bool          // only used in http2 case
-	FilterChains                          []FilterChain // FilterChains
-	StreamFilters                         []Filter
-	Inspector                             bool // TLS inspector
-}
-
-// AccessLog with log path and log format
-type AccessLog struct {
-	Path   string
-	Format string
-	// todo: add log filters
-=======
 	HostConfig
 	MetaData Metadata `json:"-"`
->>>>>>> 9c0dc1d0
 }
 
 // Listener contains the listener's information
