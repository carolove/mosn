/*
 * Licensed to the Apache Software Foundation (ASF) under one or more
 * contributor license agreements.  See the NOTICE file distributed with
 * this work for additional information regarding copyright ownership.
 * The ASF licenses this file to You under the Apache License, Version 2.0
 * (the "License"); you may not use this file except in compliance with
 * the License.  You may obtain a copy of the License at
 *
 *     http://www.apache.org/licenses/LICENSE-2.0
 *
 * Unless required by applicable law or agreed to in writing, software
 * distributed under the License is distributed on an "AS IS" BASIS,
 * WITHOUT WARRANTIES OR CONDITIONS OF ANY KIND, either express or implied.
 * See the License for the specific language governing permissions and
 * limitations under the License.
 */

package mtls

import (
	"crypto/x509"
	"fmt"
	"strings"

	v2 "mosn.io/mosn/pkg/config/v2"
	"mosn.io/mosn/pkg/log"
	"mosn.io/mosn/pkg/mtls/crypto/tls"
	"mosn.io/mosn/pkg/types"
)

type secretInfo struct {
	Certificate string
	PrivateKey  string
	Validation  string // root ca
}

// full returns whether the secret info is full enough for a tls config
func (info *secretInfo) full() bool {
	return info.Certificate != "" && info.PrivateKey != "" && info.Validation != ""
}

// tlsContext is an implmentation of basic provider
type tlsContext struct {
	serverName string
	ticket     string
	matches    map[string]struct{}
	client     *types.TLSConfigContext
	server     *types.TLSConfigContext
}

func (ctx *tlsContext) buildMatch(tlsConfig *tls.Config) {
	if tlsConfig == nil {
		return
	}
	matches := make(map[string]struct{})
	certs := tlsConfig.Certificates
	for i := range certs {
		cert := certs[i]
		x509Cert, err := x509.ParseCertificate(cert.Certificate[0])
		if err != nil {
			continue
		}
		if len(x509Cert.Subject.CommonName) > 0 {
			matches[x509Cert.Subject.CommonName] = struct{}{}
		}
		for _, san := range x509Cert.DNSNames {
			matches[san] = struct{}{}
		}
	}
	for _, protocol := range tlsConfig.NextProtos {
		matches[protocol] = struct{}{}
	}
	matches[ctx.serverName] = struct{}{}
	ctx.matches = matches
}

func (ctx *tlsContext) setServerConfig(tmpl *tls.Config, cfg *v2.TLSConfig, hooks ConfigHooks) {
	tlsConfig := tmpl.Clone()
	// no certificate should be set no server tls config
	if len(tlsConfig.Certificates) == 0 {
		return
	}
	tlsConfig.ClientAuth = hooks.GetClientAuth(cfg)
	tlsConfig.VerifyPeerCertificate = hooks.ServerHandshakeVerify(tlsConfig)

	ctx.server = types.NewTLSConfigContext(tlsConfig, hooks.GenerateHashValue)
	// build matches
	ctx.buildMatch(tlsConfig)
}

func (ctx *tlsContext) setClientConfig(tmpl *tls.Config, cfg *v2.TLSConfig, hooks ConfigHooks) {
	tlsConfig := tmpl.Clone()
	tlsConfig.ServerName = cfg.ServerName
	tlsConfig.VerifyPeerCertificate = hooks.ClientHandshakeVerify(tlsConfig)
<<<<<<< HEAD
	// TODO
	// in MOSN, the default action is skip verify insecure certs.
	// tlsConfig.InsecureSkipVerify = true
=======

	// TODO
	// as server name is empty, recently skip verify insecure certs.
	tlsConfig.InsecureSkipVerify = true
>>>>>>> 04e4ef08

	if tlsConfig.VerifyPeerCertificate != nil {
		// use self verify, skip normal verify
		tlsConfig.InsecureSkipVerify = true
	}
	if cfg.InsecureSkip {
		tlsConfig.InsecureSkipVerify = true
		tlsConfig.VerifyPeerCertificate = nil
	}
	ctx.client = types.NewTLSConfigContext(tlsConfig, hooks.GenerateHashValue)
}

func (ctx *tlsContext) MatchedServerName(sn string) bool {
	name := strings.ToLower(sn)
	// e.g. www.example.com will be first matched against www.example.com, then *.example.com, then *.com
	for len(name) > 0 && name[len(name)-1] == '.' {
		name = name[:len(name)-1]
	}
	if _, ok := ctx.matches[name]; ok {
		return true
	}
	labels := strings.Split(name, ".")
	for i := 0; i < len(labels)-1; i++ {
		labels[i] = "*"
		candidate := strings.Join(labels[i:], ".")
		if _, ok := ctx.matches[candidate]; ok {
			return true
		}
	}
	return false
}

func (ctx *tlsContext) MatchedALPN(protos []string) bool {
	for _, protocol := range protos {
		protocol = strings.ToLower(protocol)
		if _, ok := ctx.matches[protocol]; ok {
			return true
		}
	}
	return false
}

func (ctx *tlsContext) GetTLSConfigContext(client bool) *types.TLSConfigContext {
	if client {
		return ctx.client
	} else {
		if ctx.server == nil {
			return nil
		}
		return ctx.server
	}
}

func newTLSContext(cfg *v2.TLSConfig, secret *secretInfo) (*tlsContext, error) {
	// basic template
	tmpl, err := tlsConfigTemplate(cfg)
	if err != nil {
		return nil, err
	}
	// extension config
	factory := getFactory(cfg.Type)
	hooks := factory.CreateConfigHooks(cfg.ExtendVerify)
	// pool can be nil, if it is nil, TLS uses the host's root CA set.
	pool, err := hooks.GetX509Pool(secret.Validation)
	if err != nil {
		return nil, err
	}
	tmpl.RootCAs = pool
	tmpl.ClientCAs = pool
	// set tls context
	ctx := &tlsContext{
		serverName: cfg.ServerName,
		ticket:     cfg.Ticket,
	}
	log.DefaultLogger.Infof("[newTLSContext] cfg: %#v", *cfg)
	cert, err := hooks.GetCertificate(secret.Certificate, secret.PrivateKey)
	switch err {
	case ErrorNoCertConfigure:
		// no certificate
	case nil:
		tmpl.Certificates = append(tmpl.Certificates, cert)
	default:
		// get certificate failed, if fallback is configured, it is ok
		if !cfg.Fallback {
			return nil, err
		} else {
			log.DefaultLogger.Alertf(types.ErrorKeyTLSFallback, "get certificate failed: %v, fallback tls", err)
		}
	}

	// needs copy template config
	if len(tmpl.Certificates) > 0 {
		ctx.setServerConfig(tmpl, cfg, hooks)
	}
	ctx.setClientConfig(tmpl, cfg, hooks)
	return ctx, nil

}

func tlsConfigTemplate(c *v2.TLSConfig) (*tls.Config, error) {
	tlsConfig := &tls.Config{}

	// prefer server cipher suites by default
	tlsConfig.PreferServerCipherSuites = true

	if c.CipherSuites != "" {
		ciphers := strings.Split(c.CipherSuites, ":")
		for _, s := range ciphers {
			cipher, ok := ciphersMap[s]
			if !ok {
				return nil, fmt.Errorf("cipher %s is not supported", s)
			}
			tlsConfig.CipherSuites = append(tlsConfig.CipherSuites, cipher)
		}
		if len(tlsConfig.CipherSuites) == 0 {
			tlsConfig.CipherSuites = defaultCiphers
		}
	}
	if c.EcdhCurves != "" {
		curves := strings.Split(c.EcdhCurves, ",")
		for _, s := range curves {
			curve, ok := allCurves[strings.ToLower(s)]
			if !ok {
				return nil, fmt.Errorf("curve %s is not supported", s)
			}
			tlsConfig.CurvePreferences = append(tlsConfig.CurvePreferences, curve)
		}
		if len(tlsConfig.CurvePreferences) == 0 {
			tlsConfig.CurvePreferences = defaultCurves
		}
	}
	tlsConfig.MaxVersion = maxProtocols
	if c.MaxVersion != "" {
		protocol, ok := version[strings.ToLower(c.MaxVersion)]
		if !ok {
			return nil, fmt.Errorf("tls protocol %s is not supported", c.MaxVersion)
		}
		if protocol != 0 {
			tlsConfig.MaxVersion = protocol
		}
	}
	tlsConfig.MinVersion = minProtocols
	if c.MinVersion != "" {
		protocol, ok := version[strings.ToLower(c.MinVersion)]
		if !ok {
			return nil, fmt.Errorf("tls protocol %s is not supported", c.MaxVersion)
		}
		if protocol != 0 {
			tlsConfig.MinVersion = protocol
		}
	}
	if c.ALPN != "" {
		protocols := strings.Split(c.ALPN, ",")
		for _, p := range protocols {
			_, ok := alpn[strings.ToLower(p)]
			if !ok {
				return nil, fmt.Errorf("ALPN %s is not supported", p)
			}
			tlsConfig.NextProtos = append(tlsConfig.NextProtos, p)
		}
	}
	return tlsConfig, nil
}<|MERGE_RESOLUTION|>--- conflicted
+++ resolved
@@ -92,16 +92,10 @@
 	tlsConfig := tmpl.Clone()
 	tlsConfig.ServerName = cfg.ServerName
 	tlsConfig.VerifyPeerCertificate = hooks.ClientHandshakeVerify(tlsConfig)
-<<<<<<< HEAD
-	// TODO
-	// in MOSN, the default action is skip verify insecure certs.
-	// tlsConfig.InsecureSkipVerify = true
-=======
 
 	// TODO
 	// as server name is empty, recently skip verify insecure certs.
 	tlsConfig.InsecureSkipVerify = true
->>>>>>> 04e4ef08
 
 	if tlsConfig.VerifyPeerCertificate != nil {
 		// use self verify, skip normal verify
