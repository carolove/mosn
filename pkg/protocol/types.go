--- conflicted
+++ resolved
@@ -26,13 +26,8 @@
 	Auto      types.Protocol = "Auto"
 	SofaRPC   types.Protocol = "SofaRpc"
 	HTTP1     types.Protocol = "Http1"
-<<<<<<< HEAD
-	HTTP2     types.Protocol = "Http2"
-	MHTTP2    types.Protocol = "Mhttp2"
-=======
 	HTTP2     types.Protocol = "OLDHttp2"
 	MHTTP2    types.Protocol = "Http2"
->>>>>>> c2e7fcd3
 	Xprotocol types.Protocol = "X"
 )
 
