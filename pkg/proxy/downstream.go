--- conflicted
+++ resolved
@@ -19,10 +19,10 @@
 
 import (
 	"container/list"
+	"context"
+	"fmt"
 	"github.com/alipay/sofa-mosn/pkg/api/v2"
 	"github.com/alipay/sofa-mosn/pkg/trace"
-	"context"
-	"fmt"
 	"net"
 	"reflect"
 	"strconv"
@@ -103,8 +103,7 @@
 	snapshot types.ClusterSnapshot
 }
 
-<<<<<<< HEAD
-func newActiveStream(ctx context.Context, streamID string, proxy *proxy, responseSender types.StreamSender, spanBuilder types.SpanBuilder) *downStream {
+func newActiveStream(ctx context.Context, proxy *proxy, responseSender types.StreamSender, spanBuilder types.SpanBuilder) *downStream {
 	if spanBuilder != nil && trace.IsTracingEnabled() {
 		span := spanBuilder.BuildSpan(ctx)
 		if span != nil {
@@ -113,13 +112,7 @@
 		}
 	}
 
-	newCtx := buffer.NewBufferPoolContext(ctx, true)
-
-	proxyBuffers := proxyBuffersByContext(newCtx)
-=======
-func newActiveStream(ctx context.Context, proxy *proxy, responseSender types.StreamSender) *downStream {
 	proxyBuffers := proxyBuffersByContext(ctx)
->>>>>>> 28769358
 
 	stream := &proxyBuffers.stream
 	stream.ID = atomic.AddUint32(&currProxyID, 1)
