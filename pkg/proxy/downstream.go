/*
 * Licensed to the Apache Software Foundation (ASF) under one or more
 * contributor license agreements.  See the NOTICE file distributed with
 * this work for additional information regarding copyright ownership.
 * The ASF licenses this file to You under the Apache License, Version 2.0
 * (the "License"); you may not use this file except in compliance with
 * the License.  You may obtain a copy of the License at
 *
 *     http://www.apache.org/licenses/LICENSE-2.0
 *
 * Unless required by applicable law or agreed to in writing, software
 * distributed under the License is distributed on an "AS IS" BASIS,
 * WITHOUT WARRANTIES OR CONDITIONS OF ANY KIND, either express or implied.
 * See the License for the specific language governing permissions and
 * limitations under the License.
 */

package proxy

import (
	"container/list"
	"context"
	"fmt"
	"net"
	nethttp "net/http"
	"net/url"
	"reflect"
	"runtime/debug"
	"strconv"
	"sync/atomic"
	"time"

	"mosn.io/api"
	mbuffer "mosn.io/mosn/pkg/buffer"
	v2 "mosn.io/mosn/pkg/config/v2"
	mosnctx "mosn.io/mosn/pkg/context"
	"mosn.io/mosn/pkg/log"
	"mosn.io/mosn/pkg/protocol"
	"mosn.io/mosn/pkg/protocol/http"
	"mosn.io/mosn/pkg/router"
	"mosn.io/mosn/pkg/trace"
	"mosn.io/mosn/pkg/track"
	"mosn.io/mosn/pkg/types"
	"mosn.io/mosn/pkg/variable"
	"mosn.io/pkg/buffer"
	"mosn.io/pkg/utils"
)

// types.StreamEventListener
// types.StreamReceiveListener
// Downstream stream, as a controller to handle downstream and upstream proxy flow
type downStream struct {
	ID      uint32
	proxy   *proxy
	route   types.Route
	cluster types.ClusterInfo
	element *list.Element

	// flow control
	bufferLimit uint32

	// ~~~ control args
	timeout    Timeout
	retryState *retryState

	requestInfo     types.RequestInfo
	responseSender  types.StreamSender
	upstreamRequest *upstreamRequest
	perRetryTimer   *utils.Timer
	responseTimer   *utils.Timer

	// ~~~ downstream request buf
	downstreamReqHeaders  types.HeaderMap
	downstreamReqDataBuf  types.IoBuffer
	downstreamReqTrailers types.HeaderMap

	// ~~~ downstream response buf
	downstreamRespHeaders  types.HeaderMap
	downstreamRespDataBuf  types.IoBuffer
	downstreamRespTrailers types.HeaderMap

	// ~~~ state
	// if upstreamResponseReceived == 1 means response is received
	// 1. upstream response is received
	// 2. timeout / terminate triggered
	// the flag will be reset when do a retry
	upstreamResponseReceived uint32
	// starts to send back downstream response
	downstreamResponseStarted bool
	// downstream request received done
	downstreamRecvDone bool
	// upstream req sent
	upstreamRequestSent bool
	// 1. at the end of upstream response 2. by a upstream reset due to exceptions, such as no healthy upstream, connection close, etc.
	upstreamProcessDone bool
	// don't convert headers, data and trailers.  e.g. streamReceiverFilterHandler.Appendxx
	noConvert bool
	// direct response.  e.g. sendHijack
	directResponse bool
	// oneway
	oneway bool

	notify chan struct{}

	downstreamReset   uint32
	downstreamCleaned uint32
	upstreamReset     uint32
	reuseBuffer       uint32

	resetReason types.StreamResetReason

	// stream filter chain
	streamFilterChain           streamFilterChain
	receiverFiltersAgainPhase   types.Phase

	context context.Context
	tracks  *track.Tracks

	// stream access logs
	logDone uint32

	snapshot types.ClusterSnapshot

	phase types.Phase
}

func newActiveStream(ctx context.Context, proxy *proxy, responseSender types.StreamSender, span types.Span) *downStream {
	if span != nil && trace.IsEnabled() {
		ctx = mosnctx.WithValue(ctx, types.ContextKeyActiveSpan, span)
		ctx = mosnctx.WithValue(ctx, types.ContextKeyTraceSpanKey, &trace.SpanKey{TraceId: span.TraceId(), SpanId: span.SpanId()})
	}

	proxyBuffers := proxyBuffersByContext(ctx)

	// save downstream protocol
	// it should priority return real protocol name
	proto := proxy.serverStreamConn.Protocol()
	if proto == protocol.Xprotocol {
		proto = types.ProtocolName(mosnctx.Get(ctx, types.ContextSubProtocol).(string))
	}

	ctx = mosnctx.WithValue(ctx, types.ContextKeyDownStreamProtocol, proto)
	ctx = mosnctx.WithValue(ctx, types.ContextKeyConfigDownStreamProtocol, proxy.config.DownstreamProtocol)
	ctx = mosnctx.WithValue(ctx, types.ContextKeyConfigUpStreamProtocol, proxy.config.UpstreamProtocol)

	stream := &proxyBuffers.stream
	stream.ID = atomic.AddUint32(&currProxyID, 1)
	stream.proxy = proxy
	stream.requestInfo = &proxyBuffers.info
	stream.requestInfo.SetStartTime()
	stream.requestInfo.SetProtocol(proto)
	stream.requestInfo.SetDownstreamLocalAddress(proxy.readCallbacks.Connection().LocalAddr())
	// todo: detect remote addr
	stream.requestInfo.SetDownstreamRemoteAddress(proxy.readCallbacks.Connection().RemoteAddr())
	stream.context = ctx
	stream.reuseBuffer = 1
	stream.notify = make(chan struct{}, 1)

	stream.initStreamFilterChain()

	if responseSender == nil || reflect.ValueOf(responseSender).IsNil() {
		stream.oneway = true
	} else {
		stream.responseSender = responseSender
		stream.responseSender.GetStream().AddEventListener(stream)
	}

	proxy.stats.DownstreamRequestTotal.Inc(1)
	proxy.stats.DownstreamRequestActive.Inc(1)
	proxy.listenerStats.DownstreamRequestTotal.Inc(1)
	proxy.listenerStats.DownstreamRequestActive.Inc(1)

	// info message for new downstream
	if log.Proxy.GetLogLevel() >= log.DEBUG {
		requestID := mosnctx.Get(stream.context, types.ContextKeyStreamID)
		log.Proxy.Debugf(stream.context, "[proxy] [downstream] new stream, proxyId = %d , requestId =%v, oneway=%t", stream.ID, requestID, stream.oneway)
	}
	return stream
}

func (s *downStream) initStreamFilterChain() {
	s.streamFilterChain.init(s)
	s.receiverFiltersAgainPhase = types.InitPhase
}

func (s *downStream) receiverFilterStatusHandler(phase api.ReceiverFilterPhase, status api.StreamFilterStatus) {
	switch status {
	case api.StreamFiltertermination:
		// no reuse buffer
		atomic.StoreUint32(&s.reuseBuffer, 0)
		s.cleanStream()
	case api.StreamFilterReMatchRoute:
		// Retry only at the AfterRoute phase
		if phase == api.AfterRoute {
			// FiltersIndex is not increased until no retry is required
			s.receiverFiltersAgainPhase = types.MatchRoute
		}
	case api.StreamFilterReChooseHost:
		// Retry only at the AfterChooseHost phase
		if phase == api.AfterChooseHost {
			// FiltersIndex is not increased until no retry is required
			s.receiverFiltersAgainPhase = types.ChooseHost
		}
	}
}

func (s *downStream) senderFilterStatusHandler(phase api.SenderFilterPhase, status api.StreamFilterStatus) {
	if status == api.StreamFiltertermination {
		// no reuse buffer
		atomic.StoreUint32(&s.reuseBuffer, 0)
		s.cleanStream()
	}
}

// downstream's lifecycle ends normally
func (s *downStream) endStream() {
	if s.responseSender != nil && !s.downstreamRecvDone {
		// not reuse buffer
		atomic.StoreUint32(&s.reuseBuffer, 0)
	}
	s.cleanStream()

	// note: if proxy logic resets the stream, there maybe some underlying data in the conn.
	// we ignore this for now, fix as a todo
}

// Clean up on the very end of the stream: end stream or reset stream
// Resources to clean up / reset:
// 	+ upstream request
// 	+ all timers
// 	+ all filters
//  + remove stream in proxy context
func (s *downStream) cleanStream() {
	if !atomic.CompareAndSwapUint32(&s.downstreamCleaned, 0, 1) {
		return
	}

	defer func() {
		if r := recover(); r != nil {
			log.Proxy.Alertf(s.context, types.ErrorKeyProxyPanic, "[proxy] [downstream] cleanStream panic: %v, downstream: %+v, streamID: %d\n%s",
				r, s, s.ID, string(debug.Stack()))
		}
	}()

	s.requestInfo.SetRequestFinishedDuration(time.Now())

	// reset corresponding upstream stream
	if s.upstreamRequest != nil && !s.upstreamProcessDone && !s.oneway {
		log.Proxy.Errorf(s.context, "[proxy] [downstream] upstreamRequest.resetStream, proxyId: %d", s.ID)
		s.upstreamProcessDone = true
		s.upstreamRequest.resetStream()
	}

	// clean up timers
	s.cleanUp()

	// record metrics
	s.requestMetrics()

	// finish tracing
	s.finishTracing()

	// write access log
	s.writeLog()

	// tell filters it's time to destroy
	// after this func call, we should never touch the s.streamFilterChain
	s.streamFilterChain.destroy()

	// delete stream reference
	s.delete()

	// recycle if no reset events
	s.giveStream()
}

// requestMetrics records the request metrics when cleanStream
func (s *downStream) requestMetrics() {
	streamDurationNs := s.requestInfo.RequestFinishedDuration().Nanoseconds()
	responseReceivedNs := s.requestInfo.ResponseReceivedDuration().Nanoseconds()
	requestReceivedNs := s.requestInfo.RequestReceivedDuration().Nanoseconds()
	// TODO: health check should not count in stream
	if s.requestInfo.IsHealthCheck() {
		s.proxy.stats.DownstreamRequestTotal.Dec(1)
		s.proxy.listenerStats.DownstreamRequestTotal.Dec(1)
	} else {
		processTime := requestReceivedNs // if no response, ignore the network
		if responseReceivedNs > 0 {
			processTime = requestReceivedNs + (streamDurationNs - responseReceivedNs)
		}

		s.proxy.stats.DownstreamProcessTime.Update(processTime)
		s.proxy.stats.DownstreamProcessTimeTotal.Inc(processTime)

		s.proxy.listenerStats.DownstreamProcessTime.Update(processTime)
		s.proxy.listenerStats.DownstreamProcessTimeTotal.Inc(processTime)

		s.proxy.stats.DownstreamRequestTime.Update(streamDurationNs)
		s.proxy.stats.DownstreamRequestTimeTotal.Inc(streamDurationNs)

		s.proxy.listenerStats.DownstreamRequestTime.Update(streamDurationNs)
		s.proxy.listenerStats.DownstreamRequestTimeTotal.Inc(streamDurationNs)

		s.proxy.stats.DownstreamUpdateRequestCode(s.requestInfo.ResponseCode())
		s.proxy.listenerStats.DownstreamUpdateRequestCode(s.requestInfo.ResponseCode())

		if s.isRequestFailed() {
			s.proxy.stats.DownstreamRequestFailed.Inc(1)
			s.proxy.listenerStats.DownstreamRequestFailed.Inc(1)
		}

		s.requestInfo.SetProcessTimeDuration(time.Duration(processTime))

	}
	// countdown metrics
	s.proxy.stats.DownstreamRequestActive.Dec(1)
	s.proxy.listenerStats.DownstreamRequestActive.Dec(1)
}

// isRequestFailed marks request failed due to mosn process
func (s *downStream) isRequestFailed() bool {
	return s.requestInfo.GetResponseFlag(types.MosnProcessFailedFlags)
}

func (s *downStream) writeLog() {

	defer func() {
		if r := recover(); r != nil {
			log.Proxy.Alertf(s.context, types.ErrorKeyProxyPanic, "[proxy] [downstream] writeLog panic %v, downstream %+v", r, s)
		}
	}()

	if !atomic.CompareAndSwapUint32(&s.logDone, 0, 1) {
		return
	}
	// proxy access log
	if s.proxy != nil && s.proxy.accessLogs != nil {
		for _, al := range s.proxy.accessLogs {
			al.Log(s.context, s.downstreamReqHeaders, s.downstreamRespHeaders, s.requestInfo)
		}
	}

	// per-stream access log
	s.streamFilterChain.Log(s.context, s.downstreamReqHeaders, s.downstreamRespHeaders, s.requestInfo)
}

func (s *downStream) delete() {
	if s.proxy != nil {
		s.proxy.deleteActiveStream(s)
	}
}

// types.StreamEventListener
// Called by stream layer normally
func (s *downStream) OnResetStream(reason types.StreamResetReason) {
	if !atomic.CompareAndSwapUint32(&s.downstreamReset, 0, 1) {
		return
	}
	if log.DefaultLogger.GetLogLevel() >= log.WARN {
		log.DefaultLogger.Warnf("[downStream] reset stream reason %v", reason)
	}
	s.resetReason = reason

	s.sendNotify()
}

func (s *downStream) ResetStream(reason types.StreamResetReason) {
	s.proxy.stats.DownstreamRequestReset.Inc(1)
	s.proxy.listenerStats.DownstreamRequestReset.Inc(1)
	// we assume downstream client close the connection when timeout, we do not care about the network makes connection closed.
	s.requestInfo.SetResponseCode(types.TimeoutExceptionCode)
	s.cleanStream()
}

func (s *downStream) OnDestroyStream() {}

// types.StreamReceiveListener
func (s *downStream) OnReceive(ctx context.Context, headers types.HeaderMap, data types.IoBuffer, trailers types.HeaderMap) {
	s.downstreamReqHeaders = headers
	s.context = mosnctx.WithValue(s.context, types.ContextKeyDownStreamHeaders, headers)
	s.downstreamReqDataBuf = data
	s.downstreamReqTrailers = trailers
	s.tracks = track.TrackBufferByContext(ctx).Tracks

	if log.Proxy.GetLogLevel() >= log.DEBUG {
		log.Proxy.Debugf(s.context, "[proxy] [downstream] OnReceive headers:%+v, data:%+v, trailers:%+v", headers, data, trailers)
	}

	id := s.ID
	var task = func() {
		defer func() {
			if r := recover(); r != nil {
				log.Proxy.Alertf(s.context, types.ErrorKeyProxyPanic, "[proxy] [downstream] OnReceive panic: %v, downstream: %+v, oldId: %d, newId: %d\n%s",
					r, s, id, s.ID, string(debug.Stack()))

				if id == s.ID {
					s.cleanStream()
				}
			}
		}()

		phase := types.InitPhase
		for i := 0; i < 10; i++ {
			s.cleanNotify()

			phase = s.receive(ctx, id, phase)
			switch phase {
			case types.End:
				return
			case types.MatchRoute:
				if log.Proxy.GetLogLevel() >= log.DEBUG {
					log.Proxy.Debugf(s.context, "[proxy] [downstream] redo match route %+v", s)
				}
			case types.Retry:
				if log.Proxy.GetLogLevel() >= log.DEBUG {
					log.Proxy.Debugf(s.context, "[proxy] [downstream] retry %+v", s)
				}
			case types.UpFilter:
				if log.Proxy.GetLogLevel() >= log.DEBUG {
					log.Proxy.Debugf(s.context, "[proxy] [downstream] directResponse %+v", s)
				}
			}
		}
	}

	if s.proxy.serverStreamConn.EnableWorkerPool() {
		// should enable workerpool
		// goroutine for proxy
		if s.proxy.workerpool != nil {
			// use the worker pool for current proxy
			// NOTE: should this be configurable?
			// eg, use config to control Schedule or to ScheduleAuto
			s.proxy.workerpool.Schedule(task)
		} else {
			// use the global shared worker pool
			pool.ScheduleAuto(task)
		}
		return
	}

	task()
	return

}

func (s *downStream) printPhaseInfo(phaseId types.Phase, proxyId uint32) {
	if log.Proxy.GetLogLevel() >= log.DEBUG {
<<<<<<< HEAD
		log.Proxy.Debugf(s.context, "[proxy] [downstream] enter phase %+v[%d], proxyId = %d", types.PhaseName[phaseId], phaseId, proxyId)
=======
		log.Proxy.Debugf(s.context, "[proxy] [downstream] enter phase %+v[%d], proxyId = %d  ", types.PhaseName[phaseId], phaseId, proxyId)
>>>>>>> 5ce20e4b
	}
}

func (s *downStream) receive(ctx context.Context, id uint32, phase types.Phase) types.Phase {
	for i := 0; i <= int(types.End-types.InitPhase); i++ {
		s.phase = phase

		switch phase {
		// init phase
		case types.InitPhase:
			s.printPhaseInfo(phase, id)
			phase++

		// downstream filter before route
		case types.DownFilter:
<<<<<<< HEAD
			s.printPhaseInfo(phase, id)
			s.streamFilterChain.RunReceiverFilter(s.context, api.BeforeRoute,
				s.downstreamReqHeaders, s.downstreamReqDataBuf, s.downstreamReqTrailers, s.receiverFilterStatusHandler)
=======
			if log.Proxy.GetLogLevel() >= log.DEBUG {
				s.printPhaseInfo(types.DownFilter, id)
			}

			s.tracks.StartTrack(track.StreamFilterBeforeRoute)
			s.runReceiveFilters(phase, s.downstreamReqHeaders, s.downstreamReqDataBuf, s.downstreamReqTrailers)
			s.tracks.EndTrack(track.StreamFilterBeforeRoute)
>>>>>>> 5ce20e4b

			if p, err := s.processError(id); err != nil {
				return p
			}
			phase++

		// match route
		case types.MatchRoute:
<<<<<<< HEAD
			s.printPhaseInfo(phase, id)
=======
			if log.Proxy.GetLogLevel() >= log.DEBUG {
				s.printPhaseInfo(types.MatchRoute, id)
			}

			s.tracks.StartTrack(track.MatchRoute)
>>>>>>> 5ce20e4b
			s.matchRoute()
			s.tracks.EndTrack(track.MatchRoute)

			if p, err := s.processError(id); err != nil {
				return p
			}
			phase++

		// downstream filter after route
		case types.DownFilterAfterRoute:
<<<<<<< HEAD
			s.printPhaseInfo(phase, id)
			s.streamFilterChain.RunReceiverFilter(s.context, api.AfterRoute,
				s.downstreamReqHeaders, s.downstreamReqDataBuf, s.downstreamReqTrailers, s.receiverFilterStatusHandler)
=======
			if log.Proxy.GetLogLevel() >= log.DEBUG {
				s.printPhaseInfo(types.DownFilterAfterRoute, id)
			}

			s.tracks.StartTrack(track.StreamFilterAfterRoute)
			s.runReceiveFilters(phase, s.downstreamReqHeaders, s.downstreamReqDataBuf, s.downstreamReqTrailers)
			s.tracks.EndTrack(track.StreamFilterAfterRoute)
>>>>>>> 5ce20e4b

			if p, err := s.processError(id); err != nil {
				return p
			}
			phase++

		// TODO support retry
		// downstream choose host
		case types.ChooseHost:
<<<<<<< HEAD
			s.printPhaseInfo(phase, id)
=======
			if log.Proxy.GetLogLevel() >= log.DEBUG {
				s.printPhaseInfo(types.ChooseHost, id)
			}

			s.tracks.StartTrack(track.LoadBalanceChooseHost)
>>>>>>> 5ce20e4b
			s.chooseHost(s.downstreamReqDataBuf == nil && s.downstreamReqTrailers == nil)
			s.tracks.EndTrack(track.LoadBalanceChooseHost)

			if p, err := s.processError(id); err != nil {
				return p
			}
			phase++

		// downstream filter after choose host
		case types.DownFilterAfterChooseHost:
<<<<<<< HEAD
			s.printPhaseInfo(phase, id)
			s.streamFilterChain.RunReceiverFilter(s.context, api.AfterChooseHost,
				s.downstreamReqHeaders, s.downstreamReqDataBuf, s.downstreamReqTrailers, s.receiverFilterStatusHandler)
=======
			if log.Proxy.GetLogLevel() >= log.DEBUG {
				s.printPhaseInfo(types.DownFilterAfterChooseHost, id)
			}

			s.tracks.StartTrack(track.StreamFilterAfterChooseHost)
			s.runReceiveFilters(phase, s.downstreamReqHeaders, s.downstreamReqDataBuf, s.downstreamReqTrailers)
			s.tracks.EndTrack(track.StreamFilterAfterChooseHost)
>>>>>>> 5ce20e4b

			if p, err := s.processError(id); err != nil {
				return p
			}
			phase++

		// downstream receive header
		case types.DownRecvHeader:
			if s.downstreamReqHeaders != nil {
				s.printPhaseInfo(phase, id)
				s.receiveHeaders(s.downstreamReqDataBuf == nil && s.downstreamReqTrailers == nil)

				if p, err := s.processError(id); err != nil {
					return p
				}
			}
			phase++

		// downstream receive data
		case types.DownRecvData:
			if s.downstreamReqDataBuf != nil {
				s.printPhaseInfo(phase, id)
				s.downstreamReqDataBuf.Count(1)
				s.receiveData(s.downstreamReqTrailers == nil)

				if p, err := s.processError(id); err != nil {
					return p
				}
			}
			phase++

		// downstream receive trailer
		case types.DownRecvTrailer:
			if s.downstreamReqTrailers != nil {
				s.printPhaseInfo(phase, id)
				s.receiveTrailers()

				if p, err := s.processError(id); err != nil {
					return p
				}
			}
			phase++

		// downstream oneway
		case types.Oneway:
			if s.oneway {
				s.printPhaseInfo(phase, id)
				s.cleanStream()

				// downstreamCleaned has set, return types.End
				if p, err := s.processError(id); err != nil {
					return p
				}
			}

			// no oneway, skip types.Retry
			phase = types.WaitNotify

		// retry request
		case types.Retry:
			s.printPhaseInfo(phase, id)
			if s.downstreamReqDataBuf != nil {
				s.downstreamReqDataBuf.Count(1)
			}
			s.doRetry()
			if p, err := s.processError(id); err != nil {
				return p
			}
			phase++

		// wait for upstreamRequest or reset
		case types.WaitNotify:
			s.printPhaseInfo(phase, id)
			if p, err := s.waitNotify(id); err != nil {
				return p
			}

			if log.Proxy.GetLogLevel() >= log.DEBUG {
				log.Proxy.Debugf(s.context, "[proxy] [downstream] OnReceive send downstream response %+v", s.downstreamRespHeaders)
			}

			phase++

		// upstream filter
		case types.UpFilter:
<<<<<<< HEAD
			s.printPhaseInfo(phase, id)
			s.streamFilterChain.RunSenderFilter(s.context, api.BeforeSend,
				s.downstreamRespHeaders, s.downstreamRespDataBuf, s.downstreamRespTrailers, s.senderFilterStatusHandler)
=======
			if log.Proxy.GetLogLevel() >= log.DEBUG {
				s.printPhaseInfo(types.UpFilter, id)
			}

			s.tracks.StartTrack(track.StreamSendFilter)
			s.runAppendFilters(phase, s.downstreamRespHeaders, s.downstreamRespDataBuf, s.downstreamRespTrailers)
			s.tracks.EndTrack(track.StreamSendFilter)
>>>>>>> 5ce20e4b

			if p, err := s.processError(id); err != nil {
				return p
			}

			// maybe direct response
			if s.upstreamRequest == nil {
				fakeUpstreamRequest := &upstreamRequest{
					downStream: s,
				}

				s.upstreamRequest = fakeUpstreamRequest
			}

			phase++

		// upstream receive header
		case types.UpRecvHeader:
			// send downstream response
			if s.downstreamRespHeaders != nil {
				s.printPhaseInfo(phase, id)

				s.context = mosnctx.WithValue(s.context, types.ContextKeyDownStreamRespHeaders, s.downstreamRespHeaders)
				s.upstreamRequest.receiveHeaders(s.downstreamRespDataBuf == nil && s.downstreamRespTrailers == nil)

				if p, err := s.processError(id); err != nil {
					return p
				}
			}
			phase++

		// upstream receive data
		case types.UpRecvData:
			if s.downstreamRespDataBuf != nil {
				s.printPhaseInfo(phase, id)
				s.upstreamRequest.receiveData(s.downstreamRespTrailers == nil)

				if p, err := s.processError(id); err != nil {
					return p
				}
			}
			phase++

		// upstream receive triler
		case types.UpRecvTrailer:
			if s.downstreamRespTrailers != nil {
				s.printPhaseInfo(phase, id)
				s.upstreamRequest.receiveTrailers()

				if p, err := s.processError(id); err != nil {
					return p
				}
			}
			phase++

		// process end
		case types.End:
			s.printPhaseInfo(phase, id)
			return types.End

		default:
			log.Proxy.Errorf(s.context, "[proxy] [downstream] unexpected phase: %d", phase)
			return types.End
		}
	}

	log.Proxy.Errorf(s.context, "[proxy] [downstream] unexpected phase cycle time")
	return types.End
}

func (s *downStream) matchRoute() {
	headers := s.downstreamReqHeaders
	if s.proxy.routersWrapper == nil || s.proxy.routersWrapper.GetRouters() == nil {
		log.Proxy.Alertf(s.context, types.ErrorKeyRouteMatch, "routersWrapper or routers in routersWrapper is nil while trying to get router")
		s.requestInfo.SetResponseFlag(api.NoRouteFound)
		s.sendHijackReply(types.RouterUnavailableCode, headers)
		return
	}

	// get router instance and do routing
	routers := s.proxy.routersWrapper.GetRouters()
	// do handler chain
	handlerChain := router.CallMakeHandlerChain(s.context, headers, routers, s.proxy.clusterManager)
	// handlerChain should never be nil
	if handlerChain == nil {
		log.Proxy.Alertf(s.context, types.ErrorKeyRouteMatch, "no route to make handler chain, headers = %v", headers)
		s.requestInfo.SetResponseFlag(api.NoRouteFound)
		s.sendHijackReply(types.RouterUnavailableCode, headers)
		return
	}
	s.snapshot, s.route = handlerChain.DoNextHandler()
}

func (s *downStream) convertProtocol() (dp, up types.ProtocolName) {
	dp = s.getDownstreamProtocol()
	up = s.getUpstreamProtocol()
	return
}

// used for adding stream filters.
func (s *downStream) getStreamFilterChainRegisterCallback() api.StreamFilterChainFactoryCallbacks {
	return &s.streamFilterChain
}

func (s *downStream) getDownstreamProtocol() (prot types.ProtocolName) {
	if s.proxy.serverStreamConn == nil {
		prot = types.ProtocolName(s.proxy.config.DownstreamProtocol)
	} else {
		prot = s.proxy.serverStreamConn.Protocol()
	}
	return prot
}

func (s *downStream) getUpstreamProtocol() (currentProtocol types.ProtocolName) {
	configProtocol := s.proxy.config.UpstreamProtocol

	// if route exists upstream protocol, it will replace the proxy config's upstream protocol
	if s.route != nil && s.route.RouteRule() != nil && s.route.RouteRule().UpstreamProtocol() != "" {
		configProtocol = s.route.RouteRule().UpstreamProtocol()
	}

	// Auto means same as downstream protocol
	if configProtocol == string(protocol.Auto) {
		currentProtocol = s.getDownstreamProtocol()
	} else {
		currentProtocol = types.ProtocolName(configProtocol)
	}

	return currentProtocol
}

// getStringOr returns the first argument if it is not empty, otherwise the second.
func getStringOr(s string, defVal string) string {
	if len(s) != 0 {
		return s
	}
	return defVal
}

func (s *downStream) chooseHost(endStream bool) {

	s.downstreamRecvDone = endStream

	// after stream filters run, check the route
	if s.route == nil {
		if log.Proxy.GetLogLevel() >= log.WARN {
			log.Proxy.Warnf(s.context, "[proxy] [downstream] no route to init upstream")
		}
		s.requestInfo.SetResponseFlag(api.NoRouteFound)
		s.sendHijackReply(types.RouterUnavailableCode, s.downstreamReqHeaders)
		return
	}
	// check if route have direct response
	// direct response will response now
	if resp := s.route.DirectResponseRule(); !(resp == nil || reflect.ValueOf(resp).IsNil()) {
		if log.Proxy.GetLogLevel() >= log.INFO {
			log.Proxy.Infof(s.context, "[proxy] [downstream] direct response, proxyId = %d", s.ID)
		}
		if resp.Body() != "" {
			s.sendHijackReplyWithBody(resp.StatusCode(), s.downstreamReqHeaders, resp.Body())
		} else {
			s.sendHijackReply(resp.StatusCode(), s.downstreamReqHeaders)
		}
		return
	}

	if rule := s.route.RedirectRule(); rule != nil {
		if log.Proxy.GetLogLevel() >= log.INFO {
			log.Proxy.Infof(s.context, "[proxy] [downstream] redirect response, proxyId = %d", s.ID)
		}
		currentScheme, err := variable.GetProtocolResource(s.context, api.SCHEME)
		if err != nil {
			log.Proxy.Errorf(s.context, "get protocol resource scheme: %s", err)
			s.sendHijackReply(nethttp.StatusInternalServerError, s.downstreamReqHeaders)
			return
		}
		currentHost, _ := s.downstreamReqHeaders.Get(types.HeaderHost)
		currentPath, _ := s.downstreamReqHeaders.Get(types.HeaderPath)
		currentQuery, _ := s.downstreamReqHeaders.Get(types.HeaderQueryString)
		u := url.URL{
			Scheme:   getStringOr(rule.RedirectScheme(), currentScheme),
			Host:     getStringOr(rule.RedirectHost(), currentHost),
			Path:     getStringOr(rule.RedirectPath(), currentPath),
			RawQuery: currentQuery,
		}
		if u.Scheme != currentScheme {
			// The port in the host needs to be removed if:
			// 1. original scheme is http and the port is explicitly set to 80
			// 2. original scheme is https and the port is explicitly set to 443
			host, port, err := net.SplitHostPort(u.Host)
			if err == nil {
				if (u.Scheme == "http" && port == "443") ||
					(u.Scheme == "https" && port == "80") {
					u.Host = host
				}
			}
		}
		s.downstreamReqHeaders.Set("location", u.String())
		s.sendHijackReply(rule.RedirectCode(), s.downstreamReqHeaders)
		return
	}

	// not direct response, needs a cluster snapshot and route rule
	if rule := s.route.RouteRule(); rule == nil || reflect.ValueOf(rule).IsNil() {
		if log.Proxy.GetLogLevel() >= log.WARN {
			log.Proxy.Warnf(s.context, "[proxy] [downstream] no route rule to init upstream")
		}
		s.requestInfo.SetResponseFlag(api.NoRouteFound)
		s.sendHijackReply(types.RouterUnavailableCode, s.downstreamReqHeaders)
		return
	}
	if s.snapshot == nil || reflect.ValueOf(s.snapshot).IsNil() {
		// no available cluster
		log.Proxy.Alertf(s.context, types.ErrorKeyClusterGet, " cluster snapshot is nil, cluster name is: %s", s.route.RouteRule().ClusterName())
		s.requestInfo.SetResponseFlag(api.NoRouteFound)
		s.sendHijackReply(types.RouterUnavailableCode, s.downstreamReqHeaders)
		return
	}
	// as ClusterName has random factor when choosing weighted cluster,
	// so need determination at the first time
	clusterName := s.route.RouteRule().ClusterName()
	if log.Proxy.GetLogLevel() >= log.DEBUG {
		log.Proxy.Debugf(s.context, "[proxy] [downstream] route match result:%+v, clusterName=%v", s.route, clusterName)
	}

	s.cluster = s.snapshot.ClusterInfo()
	s.requestInfo.SetRouteEntry(s.route.RouteRule())

	pool, err := s.initializeUpstreamConnectionPool(s)
	if err != nil {
		log.Proxy.Alertf(s.context, types.ErrorKeyUpstreamConn, "initialize Upstream Connection Pool error, request can't be proxyed, error = %v", err)
		s.requestInfo.SetResponseFlag(api.NoHealthyUpstream)
		s.sendHijackReply(types.NoHealthUpstreamCode, s.downstreamReqHeaders)
		return
	}
	s.requestInfo.OnUpstreamHostSelected(pool.Host())
	s.requestInfo.SetUpstreamLocalAddress(pool.Host().AddressString())

	parseProxyTimeout(s.context, &s.timeout, s.route, s.downstreamReqHeaders)

	if log.Proxy.GetLogLevel() >= log.DEBUG {
		log.Proxy.Debugf(s.context, "[proxy] [downstream] timeout info: %+v", s.timeout)
	}

	prot := s.getUpstreamProtocol()

	s.retryState = newRetryState(s.route.RouteRule().Policy().RetryPolicy(), s.downstreamReqHeaders, s.cluster, prot)

	// Build Request
	proxyBuffers := proxyBuffersByContext(s.context)
	s.upstreamRequest = &proxyBuffers.request
	s.upstreamRequest.downStream = s
	s.upstreamRequest.proxy = s.proxy
	s.upstreamRequest.protocol = prot
	s.upstreamRequest.connPool = pool
}

func (s *downStream) receiveHeaders(endStream bool) {

	// Modify request headers
	s.route.RouteRule().FinalizeRequestHeaders(s.downstreamReqHeaders, s.requestInfo)
	// Call upstream's append header method to build upstream's request
	s.upstreamRequest.appendHeaders(endStream)

	if endStream {
		s.onUpstreamRequestSent()
	}
}

func (s *downStream) receiveData(endStream bool) {
	// if active stream finished before receive data, just ignore further data
	if s.processDone() {
		return
	}

	data := s.downstreamReqDataBuf
	if log.Proxy.GetLogLevel() >= log.DEBUG {
		log.Proxy.Debugf(s.context, "[proxy] [downstream] receive data = %v", data)
	}

	s.requestInfo.SetBytesReceived(s.requestInfo.BytesReceived() + uint64(data.Len()))
	s.downstreamRecvDone = endStream

	if endStream {
		s.onUpstreamRequestSent()
	}

	s.upstreamRequest.appendData(endStream)

	// if upstream process done in the middle of receiving data, just end stream
	if s.upstreamProcessDone {
		s.cleanStream()
	}
}

func (s *downStream) receiveTrailers() {
	// if active stream finished the lifecycle, just ignore further data
	if s.processDone() {
		return
	}

	s.downstreamRecvDone = true

	s.onUpstreamRequestSent()
	s.upstreamRequest.appendTrailers()

	// if upstream process done in the middle of receiving trailers, just end stream
	if s.upstreamProcessDone {
		s.cleanStream()
	}
}

func (s *downStream) OnDecodeError(context context.Context, err error, headers types.HeaderMap) {
	// if active stream finished the lifecycle, just ignore further data
	if s.upstreamProcessDone {
		return
	}

	// todo: enrich headers' information to do some hijack
	// Check headers' info to do hijack
	switch err.Error() {
	case types.CodecException:
		s.sendHijackReply(types.CodecExceptionCode, headers)
	case types.DeserializeException:
		s.sendHijackReply(types.DeserialExceptionCode, headers)
	default:
		s.sendHijackReply(types.UnknownCode, headers)
	}
}

func (s *downStream) onUpstreamRequestSent() {
	s.upstreamRequestSent = true
	s.requestInfo.SetRequestReceivedDuration(time.Now())

	if s.upstreamRequest != nil && !s.oneway {
		// setup per req timeout timer
		s.setupPerReqTimeout()

		// setup global timeout timer
		if s.timeout.GlobalTimeout > 0 {
			if log.Proxy.GetLogLevel() >= log.DEBUG {
				log.Proxy.Debugf(s.context, "[proxy] [downstream] start a request timeout timer")
			}
			if s.responseTimer != nil {
				s.responseTimer.Stop()
			}

			ID := s.ID
			s.responseTimer = utils.NewTimer(s.timeout.GlobalTimeout,
				func() {
					atomic.StoreUint32(&s.reuseBuffer, 0)

					if s.downstreamRespHeaders != nil {
						return
					}

					if atomic.LoadUint32(&s.downstreamCleaned) == 1 {
						return
					}
					if ID != s.ID {
						return
					}
					if !atomic.CompareAndSwapUint32(&s.upstreamResponseReceived, 0, 1) {
						return
					}
					s.onResponseTimeout()
				})
		}
	}
}

// Note: global-timer MUST be stopped before active stream got recycled, otherwise resetting stream's properties will cause panic here
func (s *downStream) onResponseTimeout() {
	defer func() {
		if r := recover(); r != nil {
			log.Proxy.Alertf(s.context, types.ErrorKeyProxyPanic, "[proxy] [downstream] onResponseTimeout() panic %v\n%s", r, string(debug.Stack()))
		}
	}()
	s.cluster.Stats().UpstreamRequestTimeout.Inc(1)

	if s.upstreamRequest != nil {
		if s.upstreamRequest.host != nil {
			s.upstreamRequest.host.HostStats().UpstreamRequestTimeout.Inc(1)

			if log.Proxy.GetLogLevel() >= log.INFO {
				log.Proxy.Infof(s.context, "[proxy] [downstream] onResponseTimeout，host: %s, time: %s",
					s.upstreamRequest.host.AddressString(), s.timeout.GlobalTimeout.String())
			}
		}

		s.upstreamRequest.resetStream()
		s.upstreamRequest.OnResetStream(types.UpstreamGlobalTimeout)
	}
}

func (s *downStream) setupPerReqTimeout() {
	timeout := s.timeout

	if timeout.TryTimeout > 0 {
		if s.perRetryTimer != nil {
			s.perRetryTimer.Stop()
		}

		ID := s.ID
		s.perRetryTimer = utils.NewTimer(timeout.TryTimeout,
			func() {
				atomic.StoreUint32(&s.reuseBuffer, 0)

				if s.downstreamRespHeaders != nil {
					return
				}

				if atomic.LoadUint32(&s.downstreamCleaned) == 1 {
					return
				}
				if ID != s.ID {
					return
				}
				if !atomic.CompareAndSwapUint32(&s.upstreamResponseReceived, 0, 1) {
					return
				}
				s.onPerReqTimeout()
			})
	}
}

// Note: per-try-timer MUST be stopped before active stream got recycled, otherwise resetting stream's properties will cause panic here
func (s *downStream) onPerReqTimeout() {
	defer func() {
		if r := recover(); r != nil {
			log.Proxy.Alertf(s.context, types.ErrorKeyProxyPanic, "[proxy] [downstream] onPerReqTimeout() panic %v\n%s", r, string(debug.Stack()))
		}
	}()

	if !s.downstreamResponseStarted {
		// handle timeout on response not

		s.cluster.Stats().UpstreamRequestTimeout.Inc(1)

		if s.upstreamRequest.host != nil {
			s.upstreamRequest.host.HostStats().UpstreamRequestTimeout.Inc(1)

			log.Proxy.Errorf(s.context, "[proxy] [downstream] onPerReqTimeout，host: %s, time: %s",
				s.upstreamRequest.host.AddressString(), s.timeout.TryTimeout.String())
		}

		s.upstreamRequest.resetStream()
		s.requestInfo.SetResponseFlag(api.UpstreamRequestTimeout)
		s.upstreamRequest.OnResetStream(types.UpstreamPerTryTimeout)
	} else {
		if log.Proxy.GetLogLevel() >= log.DEBUG {
			log.Proxy.Debugf(s.context, "[proxy] [downstream] skip request timeout on getting upstream response")
		}
	}
}

func (s *downStream) initializeUpstreamConnectionPool(lbCtx types.LoadBalancerContext) (types.ConnectionPool, error) {
	var connPool types.ConnectionPool

	currentProtocol := s.getUpstreamProtocol()

	connPool = s.proxy.clusterManager.ConnPoolForCluster(lbCtx, s.snapshot, currentProtocol)

	if connPool == nil {
		return nil, fmt.Errorf("[proxy] [downstream] no healthy upstream in cluster %s", s.cluster.Name())
	}

	// TODO: update upstream stats

	return connPool, nil
}

// ~~~ active stream sender wrapper

func (s *downStream) appendHeaders(endStream bool) {
	s.upstreamProcessDone = endStream
	headers := s.convertHeader(s.downstreamRespHeaders)
	// Currently, just log the error
	if err := s.responseSender.AppendHeaders(s.context, headers, endStream); err != nil {
		log.Proxy.Errorf(s.context, "append headers error: %s", err)
	}

	if endStream {
		s.endStream()
	}
}

func (s *downStream) convertHeader(headers types.HeaderMap) types.HeaderMap {
	if s.noConvert {
		return headers
	}

	dp, up := s.convertProtocol()

	// need protocol convert
	if dp != up {
		if convHeader, err := protocol.ConvertHeader(s.context, up, dp, headers); err == nil {
			return convHeader
		} else {
			if log.Proxy.GetLogLevel() >= log.WARN {
				log.Proxy.Warnf(s.context, "[proxy] [downstream] convert header from %s to %s failed, %s", up, dp, err.Error())
			}
		}
	}
	return headers
}

func (s *downStream) appendData(endStream bool) {
	s.upstreamProcessDone = endStream

	data := s.convertData(s.downstreamRespDataBuf)
	s.requestInfo.SetBytesSent(s.requestInfo.BytesSent() + uint64(data.Len()))
	s.responseSender.AppendData(s.context, data, endStream)

	if endStream {
		s.endStream()
	}
}

func (s *downStream) convertData(data types.IoBuffer) types.IoBuffer {
	if s.noConvert {
		return data
	}

	dp, up := s.convertProtocol()

	// need protocol convert
	if dp != up {
		if convData, err := protocol.ConvertData(s.context, up, dp, data); err == nil {
			return convData
		} else {
			if log.Proxy.GetLogLevel() >= log.WARN {
				log.Proxy.Warnf(s.context, "[proxy] [downstream] convert data from %s to %s failed, %s", up, dp, err.Error())
			}
		}
	}
	return data
}

func (s *downStream) appendTrailers() {
	s.upstreamProcessDone = true
	trailers := s.convertTrailer(s.downstreamRespTrailers)
	s.responseSender.AppendTrailers(s.context, trailers)
	s.endStream()
}

func (s *downStream) convertTrailer(trailers types.HeaderMap) types.HeaderMap {
	if s.noConvert {
		return trailers
	}

	dp, up := s.convertProtocol()

	// need protocol convert
	if dp != up {
		if convTrailer, err := protocol.ConvertTrailer(s.context, up, dp, trailers); err == nil {
			return convTrailer
		} else {
<<<<<<< HEAD
			log.Proxy.Warnf(s.context, "[proxy] [downstream] convert trailer from %s to %s failed, %s", up, dp, err.Error())
=======
			if log.Proxy.GetLogLevel() >= log.WARN {
				log.Proxy.Warnf(s.context, "[proxy] [downstream] convert header from %s to %s failed, %s", up, dp, err.Error())
			}
>>>>>>> 5ce20e4b
		}
	}
	return trailers
}

// ~~~ upstream event handler
func (s *downStream) onUpstreamReset(reason types.StreamResetReason) {
	// todo: update stats
	// see if we need a retry
	if reason != types.UpstreamGlobalTimeout &&
		!s.downstreamResponseStarted && s.retryState != nil {
		retryCheck := s.retryState.retry(s.context, nil, reason)

		if retryCheck == api.ShouldRetry && s.setupRetry(true) {
			if s.upstreamRequest != nil && s.upstreamRequest.host != nil {
				s.upstreamRequest.host.HostStats().UpstreamResponseFailed.Inc(1)
				s.upstreamRequest.host.ClusterInfo().Stats().UpstreamResponseFailed.Inc(1)
			}

			// setup retry timer and return
			// clear reset flag
			if log.Proxy.GetLogLevel() >= log.INFO {
				log.Proxy.Infof(s.context, "[proxy] [downstream] onUpstreamReset, doRetry, reason %v", reason)
			}
			atomic.CompareAndSwapUint32(&s.upstreamReset, 1, 0)
			return
		} else if retryCheck == api.RetryOverflow {
			s.requestInfo.SetResponseFlag(api.UpstreamOverflow)
		}
	}

	// clean up all timers
	s.cleanUp()

	// If we have not yet sent anything downstream, send a response with an appropriate status code.
	// Otherwise just reset the ongoing response.
	if s.downstreamResponseStarted {
		s.resetStream()
	} else {
		// send err response if response not started
		var code int

		reasonFlag := s.proxy.streamResetReasonToResponseFlag(reason)
		s.requestInfo.SetResponseFlag(reasonFlag)
		code = types.ConvertReasonToCode(reason)

		if s.upstreamRequest != nil && s.upstreamRequest.host != nil {
			s.upstreamRequest.host.HostStats().UpstreamResponseFailed.Inc(1)
			s.upstreamRequest.host.ClusterInfo().Stats().UpstreamResponseFailed.Inc(1)
		}

		// clear reset flag
		if log.Proxy.GetLogLevel() >= log.INFO {
			log.Proxy.Infof(s.context, "[proxy] [downstream] onUpstreamReset, send hijack, reason %v", reason)
		}
		atomic.CompareAndSwapUint32(&s.upstreamReset, 1, 0)
		s.sendHijackReply(code, s.downstreamReqHeaders)
	}
}

func (s *downStream) onUpstreamHeaders(endStream bool) {
	headers := s.downstreamRespHeaders

	// check retry
	if s.retryState != nil {
		retryCheck := s.retryState.retry(s.context, headers, "")

		if retryCheck == api.ShouldRetry && s.setupRetry(endStream) {
			if s.upstreamRequest != nil && s.upstreamRequest.host != nil {
				s.upstreamRequest.host.HostStats().UpstreamResponseFailed.Inc(1)
				s.upstreamRequest.host.ClusterInfo().Stats().UpstreamResponseFailed.Inc(1)
			}

			return
		} else if retryCheck == api.RetryOverflow {
			s.requestInfo.SetResponseFlag(api.UpstreamOverflow)
		}

		s.retryState.reset()
	}

	s.handleUpstreamStatusCode()

	s.downstreamResponseStarted = true

	// directResponse for no route should be nil
	if s.route != nil {
		s.route.RouteRule().FinalizeResponseHeaders(headers, s.requestInfo)
	}

	if endStream {
		s.onUpstreamResponseRecvFinished()
	}

	// todo: insert proxy headers
	s.appendHeaders(endStream)
}

func (s *downStream) handleUpstreamStatusCode() {
	// todo: support config?
	if s.upstreamRequest != nil && s.upstreamRequest.host != nil {
		if s.requestInfo.ResponseCode() >= http.InternalServerError {
			s.upstreamRequest.host.HostStats().UpstreamResponseFailed.Inc(1)
			s.upstreamRequest.host.ClusterInfo().Stats().UpstreamResponseFailed.Inc(1)
		} else {
			s.upstreamRequest.host.HostStats().UpstreamResponseSuccess.Inc(1)
			s.upstreamRequest.host.ClusterInfo().Stats().UpstreamResponseSuccess.Inc(1)
		}
	}
}

func (s *downStream) onUpstreamData(endStream bool) {
	if endStream {
		s.onUpstreamResponseRecvFinished()
	}

	s.appendData(endStream)
}

func (s *downStream) finishTracing() {
	if trace.IsEnabled() {
		if s.context == nil {
			return
		}
		span := trace.SpanFromContext(s.context)

		if span != nil {
			span.SetRequestInfo(s.requestInfo)
			span.FinishSpan()

			if mosnctx.Get(s.context, types.ContextKeyListenerType) == v2.INGRESS {
				trace.DeleteSpanIdGenerator(mosnctx.Get(s.context, types.ContextKeyTraceSpanKey).(*trace.SpanKey))
			}
		} else {
			if log.Proxy.GetLogLevel() >= log.WARN {
				log.Proxy.Warnf(s.context, "[proxy] [downstream] trace span is null")
			}
		}
	}
}

func (s *downStream) onUpstreamTrailers() {
	s.onUpstreamResponseRecvFinished()

	s.appendTrailers()
}

func (s *downStream) onUpstreamResponseRecvFinished() {
	if !s.upstreamRequestSent {
		s.upstreamRequest.resetStream()
	}

	// todo: stats
	// todo: logs

	s.cleanUp()
}

func (s *downStream) setupRetry(endStream bool) bool {
	s.upstreamRequest.setupRetry = true

	if !endStream {
		s.upstreamRequest.resetStream()
	}

	// reset per req timer
	if s.perRetryTimer != nil {
		s.perRetryTimer.Stop()
		s.perRetryTimer = nil
	}

	atomic.CompareAndSwapUint32(&s.upstreamResponseReceived, 1, 0)

	return true
}

// Note: retry-timer MUST be stopped before active stream got recycled, otherwise resetting stream's properties will cause panic here
func (s *downStream) doRetry() {
	// retry interval
	time.Sleep(10 * time.Millisecond)

	// no reuse buffer
	atomic.StoreUint32(&s.reuseBuffer, 0)

	pool, err := s.initializeUpstreamConnectionPool(s)

	if err != nil {
		log.Proxy.Alertf(s.context, types.ErrorKeyUpstreamConn, "retry choose conn pool failed, error = %v", err)
		s.sendHijackReply(types.NoHealthUpstreamCode, s.downstreamReqHeaders)
		s.cleanUp()
		return
	}

	s.upstreamRequest = &upstreamRequest{
		downStream: s,
		proxy:      s.proxy,
		connPool:   pool,
		protocol:   s.getUpstreamProtocol(),
	}

	// if Data or Trailer exists, endStream should be false, else should be true
	s.upstreamRequest.appendHeaders(s.downstreamReqDataBuf == nil && s.downstreamReqTrailers == nil)

	if s.downstreamReqDataBuf != nil {
		s.upstreamRequest.appendData(s.downstreamReqTrailers == nil)
	}

	if s.downstreamReqTrailers != nil {
		s.upstreamRequest.appendTrailers()
	}

	// setup per try timeout timer
	s.setupPerReqTimeout()

	s.upstreamRequestSent = true
	s.downstreamRecvDone = true
}

// Downstream got reset in proxy context on scenario below:
// 1. downstream filter reset downstream
// 2. corresponding upstream got reset
func (s *downStream) resetStream() {
	if s.responseSender != nil && !s.upstreamProcessDone {
		// if downstream req received not done, or local proxy process not done by handle upstream response,
		// just mark it as done and reset stream as a failed case
		s.upstreamProcessDone = true

		// reset downstream will trigger a clean up, see OnResetStream
		s.responseSender.GetStream().ResetStream(types.StreamLocalReset)
	}
}

func (s *downStream) sendHijackReply(code int, headers types.HeaderMap) {
	log.Proxy.Warnf(s.context, "[proxy] [downstream] set hijack reply, proxyId = %d, code = %d, with headers = %t", s.ID, code, headers == nil)
	if headers == nil {
		raw := make(map[string]string, 5)
		headers = protocol.CommonHeader(raw)
	}
	s.requestInfo.SetResponseCode(code)

	headers.Set(types.HeaderStatus, strconv.Itoa(code))

	atomic.StoreUint32(&s.reuseBuffer, 0)
	s.downstreamRespHeaders = headers
	s.downstreamRespDataBuf = nil
	s.downstreamRespTrailers = nil
	s.directResponse = true
}

// TODO: rpc status code may be not matched
// TODO: rpc content(body) is not matched the headers, rpc should not hijack with body, use sendHijackReply instead
func (s *downStream) sendHijackReplyWithBody(code int, headers types.HeaderMap, body string) {
	log.Proxy.Warnf(s.context, "[proxy] [downstream] set hijack reply with body, proxyId = %d, code = %d, with headers = %t", s.ID, code, headers == nil)
	if headers == nil {
		raw := make(map[string]string, 5)
		headers = protocol.CommonHeader(raw)
	}
	s.requestInfo.SetResponseCode(code)

	headers.Set(types.HeaderStatus, strconv.Itoa(code))

	atomic.StoreUint32(&s.reuseBuffer, 0)
	s.downstreamRespHeaders = headers
	s.downstreamRespDataBuf = buffer.NewIoBufferString(body)
	s.downstreamRespTrailers = nil
	s.directResponse = true
}

func (s *downStream) cleanUp() {
	// reset retry state
	// if  a downstream filter ends downstream before send to upstream, retryState will be nil
	if s.retryState != nil {
		s.retryState.reset()
	}

	// reset pertry timer
	if s.perRetryTimer != nil {
		s.perRetryTimer.Stop()
		s.perRetryTimer = nil
	}

	// reset response timer
	if s.responseTimer != nil {
		s.responseTimer.Stop()
		s.responseTimer = nil
	}

}

func (s *downStream) setBufferLimit(bufferLimit uint32) {
	s.bufferLimit = bufferLimit

	// todo
}

// types.LoadBalancerContext
func (s *downStream) MetadataMatchCriteria() api.MetadataMatchCriteria {
	if nil != s.requestInfo.RouteEntry() {
		return s.requestInfo.RouteEntry().MetadataMatchCriteria(s.cluster.Name())
	}

	return nil
}

func (s *downStream) DownstreamConnection() net.Conn {
	return s.proxy.readCallbacks.Connection().RawConn()
}

func (s *downStream) DownstreamHeaders() types.HeaderMap {
	return s.downstreamReqHeaders
}

func (s *downStream) DownstreamContext() context.Context {
	return s.context
}

func (s *downStream) DownstreamCluster() types.ClusterInfo {
	return s.cluster
}

func (s *downStream) DownstreamRoute() api.Route {
	return s.route
}

func (s *downStream) giveStream() {
	if atomic.LoadUint32(&s.reuseBuffer) != 1 {
		return
	}
	if atomic.LoadUint32(&s.upstreamReset) == 1 || atomic.LoadUint32(&s.downstreamReset) == 1 {
		return
	}

	if log.Proxy.GetLogLevel() >= log.DEBUG {
		log.Proxy.Debugf(s.context, "[proxy] [downstream] giveStream %p %+v", s, s)
	}

	// reset downstreamReqBuf
	if s.downstreamReqDataBuf != nil {
		if e := buffer.PutIoBuffer(s.downstreamReqDataBuf); e != nil {
			log.Proxy.Errorf(s.context, "[proxy] [downstream] PutIoBuffer error: %v", e)
		}
	}

	// Give buffers to bufferPool
	if ctx := mbuffer.PoolContext(s.context); ctx != nil {
		ctx.Give()
	}
}

// check if proxy process done
func (s *downStream) processDone() bool {
	return s.upstreamProcessDone || atomic.LoadUint32(&s.downstreamReset) == 1 || atomic.LoadUint32(&s.upstreamReset) == 1
}

func (s *downStream) sendNotify() {
	select {
	case s.notify <- struct{}{}:
	default:
	}
}

func (s *downStream) cleanNotify() {
	select {
	case <-s.notify:
	default:
	}
}

func (s *downStream) waitNotify(id uint32) (phase types.Phase, err error) {
	if s.ID != id {
		return types.End, types.ErrExit
	}

	if log.Proxy.GetLogLevel() >= log.DEBUG {
		log.Proxy.Debugf(s.context, "[proxy] [downstream] waitNotify begin %p, proxyId = %d", s, s.ID)
	}
	select {
	case <-s.notify:
	}
	return s.processError(id)
}

func (s *downStream) processError(id uint32) (phase types.Phase, err error) {
	if s.ID != id {
		return types.End, types.ErrExit
	}

	phase = types.End

	if atomic.LoadUint32(&s.downstreamCleaned) == 1 {
		err = types.ErrExit
		return
	}

	if atomic.LoadUint32(&s.upstreamReset) == 1 {
		if log.Proxy.GetLogLevel() >= log.INFO {
			log.Proxy.Infof(s.context, "[proxy] [downstream] processError=upstreamReset, proxyId: %d, reason: %+v", s.ID, s.resetReason)
		}
		if s.oneway {
			phase = types.Oneway
			err = types.ErrExit
			return
		}
		s.onUpstreamReset(s.resetReason)
		err = types.ErrExit
	}

	if atomic.LoadUint32(&s.downstreamReset) == 1 {
		log.Proxy.Errorf(s.context, "[proxy] [downstream] processError=downstreamReset proxyId: %d, reason: %+v", s.ID, s.resetReason)
		s.ResetStream(s.resetReason)
		err = types.ErrExit
		return
	}

	if s.directResponse {
		variable.SetVariableValue(s.context, types.VarProxyIsDirectResponse, types.IsDirectResponse)
		s.directResponse = false

		// don't retry
		s.retryState = nil

		if s.oneway {
			phase = types.Oneway
			err = types.ErrExit
			return
		}
		if s.phase != types.UpFilter {
			phase = types.UpFilter
			err = types.ErrExit
			return
		}
		return
	}

	if s.upstreamProcessDone {
		err = types.ErrExit
	}

	if s.upstreamRequest != nil && s.upstreamRequest.setupRetry {
		phase = types.Retry
		err = types.ErrExit
		return
	}

	if s.receiverFiltersAgainPhase != types.InitPhase {
		phase = s.receiverFiltersAgainPhase
		err = types.ErrExit
		s.receiverFiltersAgainPhase = types.InitPhase
		return
	}

	return
}<|MERGE_RESOLUTION|>--- conflicted
+++ resolved
@@ -110,8 +110,8 @@
 	resetReason types.StreamResetReason
 
 	// stream filter chain
-	streamFilterChain           streamFilterChain
-	receiverFiltersAgainPhase   types.Phase
+	streamFilterChain         streamFilterChain
+	receiverFiltersAgainPhase types.Phase
 
 	context context.Context
 	tracks  *track.Tracks
@@ -445,11 +445,7 @@
 
 func (s *downStream) printPhaseInfo(phaseId types.Phase, proxyId uint32) {
 	if log.Proxy.GetLogLevel() >= log.DEBUG {
-<<<<<<< HEAD
-		log.Proxy.Debugf(s.context, "[proxy] [downstream] enter phase %+v[%d], proxyId = %d", types.PhaseName[phaseId], phaseId, proxyId)
-=======
 		log.Proxy.Debugf(s.context, "[proxy] [downstream] enter phase %+v[%d], proxyId = %d  ", types.PhaseName[phaseId], phaseId, proxyId)
->>>>>>> 5ce20e4b
 	}
 }
 
@@ -465,19 +461,12 @@
 
 		// downstream filter before route
 		case types.DownFilter:
-<<<<<<< HEAD
 			s.printPhaseInfo(phase, id)
+			s.tracks.StartTrack(track.StreamFilterBeforeRoute)
+
 			s.streamFilterChain.RunReceiverFilter(s.context, api.BeforeRoute,
 				s.downstreamReqHeaders, s.downstreamReqDataBuf, s.downstreamReqTrailers, s.receiverFilterStatusHandler)
-=======
-			if log.Proxy.GetLogLevel() >= log.DEBUG {
-				s.printPhaseInfo(types.DownFilter, id)
-			}
-
-			s.tracks.StartTrack(track.StreamFilterBeforeRoute)
-			s.runReceiveFilters(phase, s.downstreamReqHeaders, s.downstreamReqDataBuf, s.downstreamReqTrailers)
 			s.tracks.EndTrack(track.StreamFilterBeforeRoute)
->>>>>>> 5ce20e4b
 
 			if p, err := s.processError(id); err != nil {
 				return p
@@ -486,15 +475,9 @@
 
 		// match route
 		case types.MatchRoute:
-<<<<<<< HEAD
 			s.printPhaseInfo(phase, id)
-=======
-			if log.Proxy.GetLogLevel() >= log.DEBUG {
-				s.printPhaseInfo(types.MatchRoute, id)
-			}
 
 			s.tracks.StartTrack(track.MatchRoute)
->>>>>>> 5ce20e4b
 			s.matchRoute()
 			s.tracks.EndTrack(track.MatchRoute)
 
@@ -505,19 +488,12 @@
 
 		// downstream filter after route
 		case types.DownFilterAfterRoute:
-<<<<<<< HEAD
 			s.printPhaseInfo(phase, id)
+
+			s.tracks.StartTrack(track.StreamFilterAfterRoute)
 			s.streamFilterChain.RunReceiverFilter(s.context, api.AfterRoute,
 				s.downstreamReqHeaders, s.downstreamReqDataBuf, s.downstreamReqTrailers, s.receiverFilterStatusHandler)
-=======
-			if log.Proxy.GetLogLevel() >= log.DEBUG {
-				s.printPhaseInfo(types.DownFilterAfterRoute, id)
-			}
-
-			s.tracks.StartTrack(track.StreamFilterAfterRoute)
-			s.runReceiveFilters(phase, s.downstreamReqHeaders, s.downstreamReqDataBuf, s.downstreamReqTrailers)
 			s.tracks.EndTrack(track.StreamFilterAfterRoute)
->>>>>>> 5ce20e4b
 
 			if p, err := s.processError(id); err != nil {
 				return p
@@ -527,15 +503,9 @@
 		// TODO support retry
 		// downstream choose host
 		case types.ChooseHost:
-<<<<<<< HEAD
 			s.printPhaseInfo(phase, id)
-=======
-			if log.Proxy.GetLogLevel() >= log.DEBUG {
-				s.printPhaseInfo(types.ChooseHost, id)
-			}
 
 			s.tracks.StartTrack(track.LoadBalanceChooseHost)
->>>>>>> 5ce20e4b
 			s.chooseHost(s.downstreamReqDataBuf == nil && s.downstreamReqTrailers == nil)
 			s.tracks.EndTrack(track.LoadBalanceChooseHost)
 
@@ -546,19 +516,12 @@
 
 		// downstream filter after choose host
 		case types.DownFilterAfterChooseHost:
-<<<<<<< HEAD
 			s.printPhaseInfo(phase, id)
+
+			s.tracks.StartTrack(track.StreamFilterAfterChooseHost)
 			s.streamFilterChain.RunReceiverFilter(s.context, api.AfterChooseHost,
 				s.downstreamReqHeaders, s.downstreamReqDataBuf, s.downstreamReqTrailers, s.receiverFilterStatusHandler)
-=======
-			if log.Proxy.GetLogLevel() >= log.DEBUG {
-				s.printPhaseInfo(types.DownFilterAfterChooseHost, id)
-			}
-
-			s.tracks.StartTrack(track.StreamFilterAfterChooseHost)
-			s.runReceiveFilters(phase, s.downstreamReqHeaders, s.downstreamReqDataBuf, s.downstreamReqTrailers)
 			s.tracks.EndTrack(track.StreamFilterAfterChooseHost)
->>>>>>> 5ce20e4b
 
 			if p, err := s.processError(id); err != nil {
 				return p
@@ -644,19 +607,12 @@
 
 		// upstream filter
 		case types.UpFilter:
-<<<<<<< HEAD
 			s.printPhaseInfo(phase, id)
+
+			s.tracks.StartTrack(track.StreamSendFilter)
 			s.streamFilterChain.RunSenderFilter(s.context, api.BeforeSend,
 				s.downstreamRespHeaders, s.downstreamRespDataBuf, s.downstreamRespTrailers, s.senderFilterStatusHandler)
-=======
-			if log.Proxy.GetLogLevel() >= log.DEBUG {
-				s.printPhaseInfo(types.UpFilter, id)
-			}
-
-			s.tracks.StartTrack(track.StreamSendFilter)
-			s.runAppendFilters(phase, s.downstreamRespHeaders, s.downstreamRespDataBuf, s.downstreamRespTrailers)
 			s.tracks.EndTrack(track.StreamSendFilter)
->>>>>>> 5ce20e4b
 
 			if p, err := s.processError(id); err != nil {
 				return p
@@ -1215,13 +1171,9 @@
 		if convTrailer, err := protocol.ConvertTrailer(s.context, up, dp, trailers); err == nil {
 			return convTrailer
 		} else {
-<<<<<<< HEAD
-			log.Proxy.Warnf(s.context, "[proxy] [downstream] convert trailer from %s to %s failed, %s", up, dp, err.Error())
-=======
 			if log.Proxy.GetLogLevel() >= log.WARN {
 				log.Proxy.Warnf(s.context, "[proxy] [downstream] convert header from %s to %s failed, %s", up, dp, err.Error())
 			}
->>>>>>> 5ce20e4b
 		}
 	}
 	return trailers
