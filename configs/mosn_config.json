--- conflicted
+++ resolved
@@ -1,256 +1,104 @@
 {
-<<<<<<< HEAD
-  "servers": [
-    {
-      "mosn_server_name": "mosn_server_1",
-      "default_log_path": "/home/admin/mosn/logs/default.log",
-      "default_log_level": "DEBUG",
-      "graceful_timeout": "10s",
-      "processor": 1,
-      "routers":[
-        {
-	  "router_config_name":"test_router",
-	  "virtual_hosts": [
-	  	{
-			"name": "sofa",
-			"domains": ["*"],
-			"routers": [
+	"servers":[
+		{
+			"default_log_path":"stdout",
+			"routers":[
 				{
-					 "match": {
-						 "headers": [
-						 	{
-								"name": "service",
-								"value": "com.alipay.rpc.common.service.facade.pb.SampleServicePb:1.0"
+					"router_config_name":"server_router",
+					"virtual_hosts":[{
+						"name":"serverHost",
+						"domains": ["*"],
+						"routers": [
+							{
+								"match":{"prefix":"/"},
+								"route":{"cluster_name":"serverCluster"}
 							}
-						 ]
-					 },
-					 "route": {
-						 "cluster_name": "test_cpp",
-						 "metadata_match": {
-							 "filter_metadata": {
-								 "mosn.lb": {
-									 "version": "1.1",
-									 "stage": "pre-release",
-									 "label": "gray"
-								 }
-							 }
-						 },
-						 "weighted_clusters": [
-						 	{
-								"cluster": {
-									"name": "serverCluster1",
-									"weight": 90,
-									"metadata_match": {
-										"filter_metadata": {
-											"mosn.lb": {
-												"version": "v1"
-											}
-										}
-									}
-								}
-							},
+						]
+					}]
+				},
+				{
+					"router_config_name":"client_router",
+					"virtual_hosts":[{
+						"name":"clientHost",
+						"domains": ["*"],
+						"routers": [
 							{
-								"cluster": {
-									"name": "serverCluster2",
-									"weight": 10,
-									"metadata_match": {
-										"filter_metadata": {
-											"mosn.lb": {
-												"version": "v2"
-											}
-										}
-									}
+								"match":{"prefix":"/"},
+								"route":{"cluster_name":"clientCluster"}
+							}
+						]
+					}]
+
+				}
+			],
+			"listeners":[
+				{
+					"name":"serverListener",
+					"address": "127.0.0.1:2046",
+					"bind_port": true,
+					"filter_chains": [{
+						"filters": [
+							{
+								"type": "proxy",
+								"config": {
+									"downstream_protocol": "Http1",
+									"upstream_protocol": "Http1",
+									"router_config_name":"server_router"
 								}
 							}
-						 ]
-					 }
+						]
+					}]
+				},
+				{
+					"name":"clientListener",
+					"address": "127.0.0.1:2045",
+					"bind_port": true,
+					"filter_chains": [{
+						"filters": [
+							{
+								"type": "proxy",
+								"config": {
+									"downstream_protocol": "Http1",
+									"upstream_protocol": "Http1",
+									"router_config_name":"client_router"
+								}
+							}
+						]
+					}]
 				}
 			]
 		}
-	  ]
+	],
+	"cluster_manager":{
+		"clusters":[
+			{
+				"name":"serverCluster",
+				"type": "SIMPLE",
+				"lb_type": "LB_RANDOM",
+				"max_request_per_conn": 1024,
+				"conn_buffer_limit_bytes":32768,
+				"hosts":[
+					{"address":"127.0.0.1:8080"}
+				]
+			},
+			{
+				"name": "clientCluster",
+				"type": "SIMPLE",
+				"lb_type": "LB_RANDOM",
+				"max_request_per_conn": 1024,
+				"conn_buffer_limit_bytes":32768,
+				"hosts":[
+					{"address":"127.0.0.1:2046"}
+				]
+			}
+		]
+	},
+	"admin": {
+		"address": {
+			"socket_address": {
+				"address": "0.0.0.0",
+				"port_value": 34901
+			}
+		}
 	}
-      ]
-      "listeners": [
-        {
-          "name": "ingress_sofa",
-          "address": "0.0.0.0:12220",
-	  "type": "ingress",
-          "bind_port": true,
-	  "inspector": true,
-          "filter_chains": [
-            {
-              "match": "",
-              "tls_context": {
-                "status": true,
-                "server_name": "hello.com",
-                "ca_cert": "-----BEGIN CERTIFICATE-----\nMIIDMjCCAhoCCQDaFC8PcSS5qTANBgkqhkiG9w0BAQsFADBbMQswCQYDVQQGEwJD\nTjEKMAgGA1UECAwBYTEKMAgGA1UEBwwBYTEKMAgGA1UECgwBYTEKMAgGA1UECwwB\nYTEKMAgGA1UEAwwBYTEQMA4GCSqGSIb3DQEJARYBYTAeFw0xODA2MTQwMjQyMjVa\nFw0xOTA2MTQwMjQyMjVaMFsxCzAJBgNVBAYTAkNOMQowCAYDVQQIDAFhMQowCAYD\nVQQHDAFhMQowCAYDVQQKDAFhMQowCAYDVQQLDAFhMQowCAYDVQQDDAFhMRAwDgYJ\nKoZIhvcNAQkBFgFhMIIBIjANBgkqhkiG9w0BAQEFAAOCAQ8AMIIBCgKCAQEArbNc\nmOXvvOqZgJdxMIiklE8lykVvz5d7QZ0+LDVG8phshq9/woigfB1aFBAI36/S5LZQ\n5Fd0znblSa+LOY06jdHTkbIBYFlxH4tdRaD0B7DbFzR5bpzLv2Q+Zf5u5RI73Nky\nH8CjW9QJjboArHkwm0YNeENaoR/96nYillgYLnunol4h0pxY7ZC6PpaB1EBaTXcz\n0iIUX4ktUJQmYZ/DFzB0oQl9IWOj18ml2wYzu9rYsySzj7EPnDOOebsRfS5hl3fz\nHi4TC4PDh0mQwHqDQ4ncztkybuRSXFQ6RzEPdR5qtp9NN/G/TlfyB0CET3AFmGkp\nE2irGoF/JoZXEDeXmQIDAQABMA0GCSqGSIb3DQEBCwUAA4IBAQApzhQLS7fAcExZ\nx1S+hcy7lLF8QcPlsiH32SnLFg5LPy4prz71mebUchmt97t4T3tSWzwXi8job7Q2\nONYc6sr1LvaFtg7qoCfz5fPP5x+kKDkEPwCDJSTVPcXP+UtA407pxX8KPRN8Roay\ne3oGcmNqVu/DkkufkIL3PBg41JEMovWtKD+PXmeBafc4vGCHSJHJBmzMe5QtwHA0\nss/A9LHPaq3aLcIyFr8x7clxc7zZVaim+lVfNV3oPBnB4gU7kLFVT0zOhkM+V1A4\nQ5GVbGAu4R7ItY8kJ2b7slre0ajPUp2FMregt4mnUM3mu1nbltVhtoknXqHHMGgN\n4Lh4JfNx\n-----END CERTIFICATE-----\n",
-                "cert_chain": "-----BEGIN CERTIFICATE-----\nMIIDJTCCAg0CAQEwDQYJKoZIhvcNAQELBQAwWzELMAkGA1UEBhMCQ04xCjAIBgNV\nBAgMAWExCjAIBgNVBAcMAWExCjAIBgNVBAoMAWExCjAIBgNVBAsMAWExCjAIBgNV\nBAMMAWExEDAOBgkqhkiG9w0BCQEWAWEwHhcNMTgwNjE0MDMxMzQyWhcNMTkwNjE0\nMDMxMzQyWjBWMQswCQYDVQQGEwJDTjEKMAgGA1UECAwBYTEKMAgGA1UECgwBYTEK\nMAgGA1UECwwBYTERMA8GA1UEAwwIdGVzdC5jb20xEDAOBgkqhkiG9w0BCQEWAWEw\nggEiMA0GCSqGSIb3DQEBAQUAA4IBDwAwggEKAoIBAQCrPq+Mo0nS3dJU1qGFwlIB\ni9HqRm5RGcfps+0W5LjEhqUKxKUweRrwDaIxpiSqjKeehz9DtLUpXBD29pHuxODU\nVsMH2U1AGWn9l4jMnP6G5iTMPJ3ZTXszeqALe8lm/f807ZA0C7moc+t7/d3+b6d2\nlnwR+yWbIZJUu2qw+HrR0qPpNlBP3EMtlQBOqf4kCl6TfpqrGfc9lW0JjuE6Taq3\ngSIIgzCsoUFe30Yemho/Pp4zA9US97DZjScQLQAGiTsCRDBASxXGzODQOfZL3bCs\n2w//1lqGjmhp+tU1nR4MRN+euyNX42ioEz111iB8y0VzuTIsFBWwRTKK1SF7YSEb\nAgMBAAEwDQYJKoZIhvcNAQELBQADggEBABnRM9JJ21ZaujOTunONyVLHtmxUmrdr\n74OJW8xlXYEMFu57Wi40+4UoeEIUXHviBnONEfcITJITYUdqve2JjQsH2Qw3iBUr\nmsFrWS25t/Krk2FS2cKg8B9azW2+p1mBNm/FneMv2DMWHReGW0cBp3YncWD7OwQL\n9NcYfXfgBgHdhykctEQ97SgLHDKUCU8cPJv14eZ+ehIPiv8cDWw0mMdMeVK9q71Y\nWn2EgP7HzVgdbj17nP9JJjNvets39gD8bU0g2Lw3wuyb/j7CHPBBzqxh+a8pihI5\n3dRRchuVeMQkMuukyR+/A8UrBMA/gCTkXIcP6jKO1SkKq5ZwlMmapPc=\n-----END CERTIFICATE-----\n",
-                "private_key": "-----BEGIN RSA PRIVATE KEY-----\nMIIEpQIBAAKCAQEAqz6vjKNJ0t3SVNahhcJSAYvR6kZuURnH6bPtFuS4xIalCsSl\nMHka8A2iMaYkqoynnoc/Q7S1KVwQ9vaR7sTg1FbDB9lNQBlp/ZeIzJz+huYkzDyd\n2U17M3qgC3vJZv3/NO2QNAu5qHPre/3d/m+ndpZ8EfslmyGSVLtqsPh60dKj6TZQ\nT9xDLZUATqn+JApek36aqxn3PZVtCY7hOk2qt4EiCIMwrKFBXt9GHpoaPz6eMwPV\nEvew2Y0nEC0ABok7AkQwQEsVxszg0Dn2S92wrNsP/9Zaho5oafrVNZ0eDETfnrsj\nV+NoqBM9ddYgfMtFc7kyLBQVsEUyitUhe2EhGwIDAQABAoIBAG2Bj5ca0Fmk+hzA\nh9fWdMSCWgE7es4n81wyb/nE15btF1t0dsIxn5VE0qR3P1lEyueoSz+LrpG9Syfy\nc03B3phKxzscrbbAybOeFJ/sASPYxk1IshRE5PT9hJzzUs6mvG1nQWDW4qmjP0Iy\nDKTpV6iRANQqy1iRtlay5r42l6vWwHfRfwAv4ExSS+RgkYcavqOp3e9If2JnFJuo\n7Zds2i7Ux8dURX7lHqKxTt6phgoMmMpvO3lFYVGos7F13OR9NKElzjiefAQbweAt\nt8R+6A1rlIwnfywxET9ZXglfOFK6Q0nqCJhcEcKzT/Xfkd+h9XPACjOObJh3a2+o\nwg9GBFECgYEA2a6JYuFanKzvajFPbSeN1csfI9jPpK2+tB5+BB72dE74B4rjygiG\n0Rb26UjovkYfJJqKuKr4zDL5ziSlJk199Ae2f6T7t7zmyhMlWQtVT12iTQvBINTz\nNerKi5HNVBsCSGj0snbwo8u4QRgTjaIoVqTlOlUQuGqYuZ75l8g35IkCgYEAyWOM\nKagzpGmHWq/0ThN4kkwWOdujxuqrPf4un2WXsir+L90UV7X9wY4mO19pe5Ga2Upu\nXFDsxAZsanf8SbzkTGHvzUobFL7eqsiwaUSGB/cGEtkIyVlAdyW9DhiZFt3i9mEF\nbBsHnEDHPHL4tu+BB8G3WahHjWOnbWZ3NTtP94MCgYEAi3XRmSLtjYER5cPvsevs\nZ7M5oRqvdT7G9divPW6k0MEjEJn/9BjgXqbKy4ylZ/m+zBGinEsVGKXz+wjpMY/m\nCOjEGCUYC5AfgAkiHVkwb6d6asgEFEe6BaoF18MyfBbNsJxlYMzowNeslS+an1vr\nYg9EuMl06+GHNSzPlVl1zZkCgYEAxXx8N2F9eu4NUK4ZafMIGpbIeOZdHbSERp+b\nAq5yasJkT3WB/F04QXVvImv3Gbj4W7r0rEyjUbtm16Vf3sOAMTMdIHhaRCbEXj+9\nVw1eTjM8XoE8b465e92jHk6a2WSvq6IK2i9LcDvJ5QptwZ7uLjgV37L4r7sYtVx0\n69uFGJcCgYEAot7im+Yi7nNsh1dJsDI48liKDjC6rbZoCeF7Tslp8Lt+4J9CA9Ux\nSHyKjg9ujbjkzCWrPU9hkugOidDOmu7tJAxB5cS00qJLRqB5lcPxjOWcBXCdpBkO\n0tdT/xRY/MYLf3wbT95enaPlhfeqBBXKNQDya6nISbfwbMLfNxdZPJ8=\n-----END RSA PRIVATE KEY-----\n",
-                "verify_client": true,
-                "cipher_suites": "ECDHE-RSA-AES256-GCM-SHA384",
-                "ecdh_curves": "P256"
-              },
-              "filters": [
-                {
-                  "type": "proxy",
-                  "config": {
-                    "downstream_protocol": "SofaRpc",
-                    "name": "proxy_config",
-                    "upstream_protocol": "SofaRpc",
-                    "router_config_name": "test_router"
-                  }
-                }
-              ]
-            }
-          ],
-          "stream_filters": [
-            {
-              "type": "healthcheck",
-              "config": {
-                "cache_time": "360s",
-                "cluster_min_healthy_percentages": {
-                  "local_service": 70
-                },
-                "passthrough": false
-              }
-            }
-          ],
-          "access_logs": [
-            {
-              "log_path": "/home/admin/mosn/logs/access_ingress.log",
-              "log_format": "%start_time% %request_received_duration% %response_received_duration% %req.requestid% %req.cmdcode% %resp.requestid% %resp.service%"
-            }
-          ]
-        }
-      ]
-    }
-  ],
-  "cluster_manager": {
-    "clusters": [
-      {
-        "name": "test_cpp",
-        "type": "SIMPLE",
-        "lb_type": "LB_ROUNDROBIN",
-        "health_check": {
-          "protocol": "SofaRpc",
-          "timeout": "90s",
-          "healthy_threshold": 2,
-          "unhealthy_threshold": 2,
-          "interval": "15s",
-          "interval_jitter": 0,
-          "check_path": ""
-        },
-        "hosts": [
-=======
-  "servers":[
-     {
-       "default_log_path":"stdout",
-       "listeners":[
->>>>>>> 50c777ff
-          {
-	    "name":"serverListener",
-	    "address": "127.0.0.1:2046",
-	    "bind_port": true,
-	    "log_path": "stdout",
-	    "filter_chains": [{
-	       "tls_context":{},
-	       "filters": [
-			 {
-	           "type": "proxy",
-		   "config": {
-		      "downstream_protocol": "Http1",
-		      "upstream_protocol": "Http1",
-			 "router_config_name":"server_router"
-
-		   }
-			 },
-			 {
-			 "type":"connection_manager",
-			 "config":{
-			   "router_config_name":"server_router",
-			   "virtual_hosts":[{
-				 "name":"serverHost",
-				 "domains": ["*"],
-				 "routers": [
-				   {
-					 "match":{"prefix":"/"},
-					 "route":{"cluster_name":"serverCluster"}
-				   }
-				 ]
-			   }]
-			  
-			 }
-			 }]
-	    }]
-	  },
-	  {
-	    "name":"clientListener",
-	    "address": "127.0.0.1:2045",
-	    "bind_port": true,
-	    "log_path": "stdout",
-	    "filter_chains": [{
-	       "tls_context":{},
-	       "filters": [
-			 {
-	           "type": "proxy",
-			 "config": {
-				"downstream_protocol": "Http1",
-				"upstream_protocol": "Http1",
-			   "router_config_name":"client_router"
-			 }
-	       },
-			 {
-			   "type":"connection_manager",
-			   "config":{
-				 "router_config_name":"client_router",
-				 "virtual_hosts":[{
-				   "name":"clientHost",
-				   "domains": ["*"],
-				   "routers": [
-					 {
-					   "match":{"prefix":"/"},
-					   "route":{"cluster_name":"clientCluster"}
-					 }
-				   ]
-				 }]
-			   }
-		   }
-		   ]
-	    }]
-	  }
-       ]
-     }
-  ],
-  "cluster_manager":{     
-     "clusters":[
-        {
-	  "Name":"serverCluster",
-	  "type": "SIMPLE",
-	  "lb_type": "LB_RANDOM",
-	  "max_request_per_conn": 1024,
-	  "conn_buffer_limit_bytes":32768,
-	  "hosts":[
-	     {"address":"127.0.0.1:8080"}
-	  ]
-	},
-	{
-	  "Name": "clientCluster",
-	  "type": "SIMPLE",
-	  "lb_type": "LB_RANDOM",
-	  "max_request_per_conn": 1024,
-	  "conn_buffer_limit_bytes":32768,
-	  "hosts":[
-	     {"address":"127.0.0.1:2046"}
-	  ]
-	}
-     ]
-  },
-  "admin": {
-    "address": {
-      "socket_address": {
-        "address": "0.0.0.0",
-        "port_value": 34901
-      }
-    }
-  }
 }